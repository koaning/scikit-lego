name: Cron Test Dependencies

on:
  schedule:
    - cron: "0 0 * * *"

jobs:
  cron:
    runs-on: ${{ matrix.os }}
    strategy:
      matrix:
<<<<<<< HEAD
        python-version: [3.8]
=======
        python-version: [3.10]
>>>>>>> db28e975
        os: [macos-latest, ubuntu-latest, windows-latest]
        pre-release-dependencies: ["--pre", ""]
    steps:
    - uses: actions/checkout@v2
    - name: Set up Python ${{ matrix.python-version }}
      uses: actions/setup-python@v1
      with:
        python-version: ${{ matrix.python-version }}
    - name: Install dependencies
      run: |
        python -m pip install --upgrade pip
        python -m pip install wheel
        pip install ${{ matrix.pre-release-dependencies }} scikit-lego
        pip freeze
    - name: Test with pytest
      run: |
        pip install -e ".[test]"
        pytest<|MERGE_RESOLUTION|>--- conflicted
+++ resolved
@@ -9,11 +9,7 @@
     runs-on: ${{ matrix.os }}
     strategy:
       matrix:
-<<<<<<< HEAD
-        python-version: [3.8]
-=======
         python-version: [3.10]
->>>>>>> db28e975
         os: [macos-latest, ubuntu-latest, windows-latest]
         pre-release-dependencies: ["--pre", ""]
     steps:
