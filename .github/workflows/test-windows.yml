--- conflicted
+++ resolved
@@ -14,12 +14,7 @@
     runs-on: windows-latest
     strategy:
       matrix:
-<<<<<<< HEAD
-        python-version: [3.8]
-=======
         python-version: [3.8, '3.10']
->>>>>>> db28e975
-
     steps:
     - uses: actions/checkout@v2
     - name: Set up Python ${{ matrix.python-version }}
