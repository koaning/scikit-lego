--- conflicted
+++ resolved
@@ -19,16 +19,10 @@
       (github.event_name == 'issues' && (contains(github.event.issue.body, '@claude') || contains(github.event.issue.title, '@claude')))
     runs-on: ubuntu-latest
     permissions:
-<<<<<<< HEAD
       contents: write
       issues: write
       pull-requests: write
-=======
-      contents: read
-      pull-requests: read
-      issues: read
       id-token: write
->>>>>>> 82e47e25
     steps:
       - name: Checkout repository
         uses: actions/checkout@v4
