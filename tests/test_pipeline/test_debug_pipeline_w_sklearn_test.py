from sklearn import pipeline

from sklego.pipeline import DebugPipeline


pipeline.Pipeline = DebugPipeline


from sklearn.tests import test_pipeline   # noqa: E402


# In `test_set_pipeline_step_passthrough` the signature of the DebugPipeline
# includes a `log_callback`, which is not expected.
IGNORE_TESTS = ('test_set_pipeline_step_passthrough',)


<<<<<<< HEAD
for name, attr in test_pipeline.__dict__.items():
    if name not in globals() and name not in IGNORE_TESTS:
        globals()[name] = attr
=======
class NoFit(object):
    """Small class to test parameter dispatching.
    """

    def __init__(self, a=None, b=None):
        self.a = a
        self.b = b


class NoTrans(NoFit):

    def fit(self, X, y):
        return self

    def get_params(self, deep=False):
        return {'a': self.a, 'b': self.b}

    def set_params(self, **params):
        self.a = params['a']
        return self


class NoInvTransf(NoTrans):
    def transform(self, X):
        return X


class Transf(NoInvTransf):
    def transform(self, X):
        return X

    def inverse_transform(self, X):
        return X


class TransfFitParams(Transf):

    def fit(self, X, y, **fit_params):
        self.fit_params = fit_params
        return self


class Mult(BaseEstimator):
    def __init__(self, mult=1):
        self.mult = mult

    def fit(self, X, y):
        return self

    def transform(self, X):
        return np.asarray(X) * self.mult

    def inverse_transform(self, X):
        return np.asarray(X) / self.mult

    def predict(self, X):
        return (np.asarray(X) * self.mult).sum(axis=1)

    predict_proba = predict_log_proba = decision_function = predict

    def score(self, X, y=None):
        return np.sum(X)


class FitParamT(BaseEstimator):
    """Mock classifier
    """

    def __init__(self):
        self.successful = False

    def fit(self, X, y, should_succeed=False):
        self.successful = should_succeed

    def predict(self, X):
        return self.successful

    def fit_predict(self, X, y, should_succeed=False):
        self.fit(X, y, should_succeed=should_succeed)
        return self.predict(X)

    def score(self, X, y=None, sample_weight=None):
        if sample_weight is not None:
            X = X * sample_weight
        return np.sum(X)


class DummyTransf(Transf):
    """Transformer which store the column means"""

    def fit(self, X, y):
        self.means_ = np.mean(X, axis=0)
        # store timestamp to figure out whether the result of 'fit' has been
        # cached or not
        self.timestamp_ = time.time()
        return self


class DummyEstimatorParams(BaseEstimator):
    """Mock classifier that takes params on predict"""

    def fit(self, X, y):
        return self

    def predict(self, X, got_attribute=False):
        self.got_attribute = got_attribute
        return self


def test_pipeline_init():
    # Test the various init parameters of the pipeline.
    assert_raises(TypeError, Pipeline)
    # Check that we can't instantiate pipelines with objects without fit
    # method
    # assert_raises_regex(TypeError,
    #                     'Last step of Pipeline should implement fit. '
    #                     '.*NoFit.*',
    #                     Pipeline, [('clf', NoFit())])
    # Smoke test with only an estimator
    clf = NoTrans()
    pipe = Pipeline([('svc', clf)])
    assert_equal(pipe.get_params(deep=True),
                 dict(svc__a=None, svc__b=None, svc=clf,
                      **pipe.get_params(deep=False)))

    # Check that params are set
    pipe.set_params(svc__a=0.1)
    assert_equal(clf.a, 0.1)
    assert_equal(clf.b, None)
    # Smoke test the repr:
    repr(pipe)

    # Test with two objects
    clf = SVC()
    filter1 = SelectKBest(f_classif)
    pipe = Pipeline([('anova', filter1), ('svc', clf)])

    # Check that we can't instantiate with non-transformers on the way
    # Note that NoTrans implements fit, but not transform
    # assert_raises_regex(TypeError,
    #                     'All intermediate steps should be transformers'
    #                     '.*\\bNoTrans\\b.*',
    #                     Pipeline, [('t', NoTrans()), ('svc', clf)])

    # Check that params are set
    pipe.set_params(svc__C=0.1)
    assert_equal(clf.C, 0.1)
    # Smoke test the repr:
    repr(pipe)

    # Check that params are not set when naming them wrong
    assert_raises(ValueError, pipe.set_params, anova__C=0.1)

    # Test clone
    pipe2 = assert_no_warnings(clone, pipe)
    assert_false(pipe.named_steps['svc'] is pipe2.named_steps['svc'])

    # Check that apart from estimators, the parameters are the same
    params = pipe.get_params(deep=True)
    params2 = pipe2.get_params(deep=True)

    for x in pipe.get_params(deep=False):
        params.pop(x)

    for x in pipe2.get_params(deep=False):
        params2.pop(x)

    # Remove estimators that where copied
    params.pop('svc')
    params.pop('anova')
    params2.pop('svc')
    params2.pop('anova')
    assert_equal(params, params2)


def test_pipeline_init_tuple():
    # Pipeline accepts steps as tuple
    X = np.array([[1, 2]])
    pipe = Pipeline((('transf', Transf()), ('clf', FitParamT())))
    pipe.fit(X, y=None)
    pipe.score(X)

    pipe.set_params(transf=None)
    pipe.fit(X, y=None)
    pipe.score(X)


@pytest.mark.filterwarnings('ignore: Default solver will be changed')  # 0.22
@pytest.mark.filterwarnings('ignore: Default multi_class will')  # 0.22
def test_pipeline_methods_anova():
    # Test the various methods of the pipeline (anova).
    iris = load_iris()
    X = iris.data
    y = iris.target
    # Test with Anova + LogisticRegression
    clf = LogisticRegression()
    filter1 = SelectKBest(f_classif, k=2)
    pipe = Pipeline([('anova', filter1), ('logistic', clf)])
    pipe.fit(X, y)
    pipe.predict(X)
    pipe.predict_proba(X)
    pipe.predict_log_proba(X)
    pipe.score(X, y)


def test_pipeline_fit_params():
    # Test that the pipeline can take fit parameters
    pipe = Pipeline([('transf', Transf()), ('clf', FitParamT())])
    pipe.fit(X=None, y=None, clf__should_succeed=True)
    # classifier should return True
    assert pipe.predict(None)
    # and transformer params should not be changed
    assert pipe.named_steps['transf'].a is None
    assert pipe.named_steps['transf'].b is None
    # invalid parameters should raise an error message
    assert_raise_message(
        TypeError,
        "fit() got an unexpected keyword argument 'bad'",
        pipe.fit, None, None, clf__bad=True
    )


def test_pipeline_sample_weight_supported():
    # Pipeline should pass sample_weight
    X = np.array([[1, 2]])
    pipe = Pipeline([('transf', Transf()), ('clf', FitParamT())])
    pipe.fit(X, y=None)
    assert_equal(pipe.score(X), 3)
    assert_equal(pipe.score(X, y=None), 3)
    assert_equal(pipe.score(X, y=None, sample_weight=None), 3)
    assert_equal(pipe.score(X, sample_weight=np.array([2, 3])), 8)


def test_pipeline_sample_weight_unsupported():
    # When sample_weight is None it shouldn't be passed
    X = np.array([[1, 2]])
    pipe = Pipeline([('transf', Transf()), ('clf', Mult())])
    pipe.fit(X, y=None)
    assert_equal(pipe.score(X), 3)
    assert_equal(pipe.score(X, sample_weight=None), 3)
    assert_raise_message(
        TypeError,
        "score() got an unexpected keyword argument 'sample_weight'",
        pipe.score, X, sample_weight=np.array([2, 3])
    )


def test_pipeline_raise_set_params_error():
    # Test pipeline raises set params error message for nested models.
    pipe = Pipeline([('cls', LinearRegression())])

    # expected error message
    error_msg = ('Invalid parameter %s for estimator %s. '
                 'Check the list of available parameters '
                 'with `estimator.get_params().keys()`.')

    assert_raise_message(ValueError,
                         error_msg % ('fake', pipe),
                         pipe.set_params,
                         fake='nope')

    # nested model check
    assert_raise_message(ValueError,
                         error_msg % ("fake", pipe),
                         pipe.set_params,
                         fake__estimator='nope')


def test_pipeline_methods_pca_svm():
    # Test the various methods of the pipeline (pca + svm).
    iris = load_iris()
    X = iris.data
    y = iris.target
    # Test with PCA + SVC
    clf = SVC(gamma='scale', probability=True, random_state=0)
    pca = PCA(svd_solver='full', n_components='mle', whiten=True)
    pipe = Pipeline([('pca', pca), ('svc', clf)])
    pipe.fit(X, y)
    pipe.predict(X)
    pipe.predict_proba(X)
    pipe.predict_log_proba(X)
    pipe.score(X, y)


def test_pipeline_methods_preprocessing_svm():
    # Test the various methods of the pipeline (preprocessing + svm).
    iris = load_iris()
    X = iris.data
    y = iris.target
    n_samples = X.shape[0]
    n_classes = len(np.unique(y))
    scaler = StandardScaler()
    pca = PCA(n_components=2, svd_solver='randomized', whiten=True)
    clf = SVC(gamma='scale', probability=True, random_state=0,
              decision_function_shape='ovr')

    for preprocessing in [scaler, pca]:
        pipe = Pipeline([('preprocess', preprocessing), ('svc', clf)])
        pipe.fit(X, y)

        # check shapes of various prediction functions
        predict = pipe.predict(X)
        assert_equal(predict.shape, (n_samples,))

        proba = pipe.predict_proba(X)
        assert_equal(proba.shape, (n_samples, n_classes))

        log_proba = pipe.predict_log_proba(X)
        assert_equal(log_proba.shape, (n_samples, n_classes))

        decision_function = pipe.decision_function(X)
        assert_equal(decision_function.shape, (n_samples, n_classes))

        pipe.score(X, y)


def test_fit_predict_on_pipeline():
    # test that the fit_predict method is implemented on a pipeline
    # test that the fit_predict on pipeline yields same results as applying
    # transform and clustering steps separately
    iris = load_iris()
    scaler = StandardScaler()
    km = KMeans(random_state=0)
    # As pipeline doesn't clone estimators on construction,
    # it must have its own estimators
    scaler_for_pipeline = StandardScaler()
    km_for_pipeline = KMeans(random_state=0)

    # first compute the transform and clustering step separately
    scaled = scaler.fit_transform(iris.data)
    separate_pred = km.fit_predict(scaled)

    # use a pipeline to do the transform and clustering in one step
    pipe = Pipeline([
        ('scaler', scaler_for_pipeline),
        ('Kmeans', km_for_pipeline)
    ])
    pipeline_pred = pipe.fit_predict(iris.data)

    assert_array_almost_equal(pipeline_pred, separate_pred)


def test_fit_predict_on_pipeline_without_fit_predict():
    # tests that a pipeline does not have fit_predict method when final
    # step of pipeline does not have fit_predict defined
    scaler = StandardScaler()
    pca = PCA(svd_solver='full')
    pipe = Pipeline([('scaler', scaler), ('pca', pca)])
    assert_raises_regex(AttributeError,
                        "'PCA' object has no attribute 'fit_predict'",
                        getattr, pipe, 'fit_predict')


def test_fit_predict_with_intermediate_fit_params():
    # tests that Pipeline passes fit_params to intermediate steps
    # when fit_predict is invoked
    pipe = Pipeline([('transf', TransfFitParams()), ('clf', FitParamT())])
    pipe.fit_predict(X=None,
                     y=None,
                     transf__should_get_this=True,
                     clf__should_succeed=True)
    assert pipe.named_steps['transf'].fit_params['should_get_this']
    assert pipe.named_steps['clf'].successful
    assert_false('should_succeed' in pipe.named_steps['transf'].fit_params)


def test_predict_with_predict_params():
    # tests that Pipeline passes predict_params to the final estimator
    # when predict is invoked
    pipe = Pipeline([('transf', Transf()), ('clf', DummyEstimatorParams())])
    pipe.fit(None, None)
    pipe.predict(X=None, got_attribute=True)

    assert pipe.named_steps['clf'].got_attribute


def test_feature_union():
    # basic sanity check for feature union
    iris = load_iris()
    X = iris.data
    X -= X.mean(axis=0)
    y = iris.target
    svd = TruncatedSVD(n_components=2, random_state=0)
    select = SelectKBest(k=1)
    fs = FeatureUnion([("svd", svd), ("select", select)])
    fs.fit(X, y)
    X_transformed = fs.transform(X)
    assert_equal(X_transformed.shape, (X.shape[0], 3))

    # check if it does the expected thing
    assert_array_almost_equal(X_transformed[:, :-1], svd.fit_transform(X))
    assert_array_equal(X_transformed[:, -1],
                       select.fit_transform(X, y).ravel())

    # test if it also works for sparse input
    # We use a different svd object to control the random_state stream
    fs = FeatureUnion([("svd", svd), ("select", select)])
    X_sp = sparse.csr_matrix(X)
    X_sp_transformed = fs.fit_transform(X_sp, y)
    assert_array_almost_equal(X_transformed, X_sp_transformed.toarray())

    # Test clone
    fs2 = assert_no_warnings(clone, fs)
    assert_false(fs.transformer_list[0][1] is fs2.transformer_list[0][1])

    # test setting parameters
    fs.set_params(select__k=2)
    assert_equal(fs.fit_transform(X, y).shape, (X.shape[0], 4))

    # test it works with transformers missing fit_transform
    fs = FeatureUnion([("mock", Transf()), ("svd", svd), ("select", select)])
    X_transformed = fs.fit_transform(X, y)
    assert_equal(X_transformed.shape, (X.shape[0], 8))

    # test error if some elements do not support transform
    assert_raises_regex(TypeError,
                        'All estimators should implement fit and '
                        'transform.*\\bNoTrans\\b',
                        FeatureUnion,
                        [("transform", Transf()), ("no_transform", NoTrans())])

    # test that init accepts tuples
    fs = FeatureUnion((("svd", svd), ("select", select)))
    fs.fit(X, y)


def test_make_union():
    pca = PCA(svd_solver='full')
    mock = Transf()
    fu = make_union(pca, mock)
    names, transformers = zip(*fu.transformer_list)
    assert_equal(names, ("pca", "transf"))
    assert_equal(transformers, (pca, mock))


def test_make_union_kwargs():
    pca = PCA(svd_solver='full')
    mock = Transf()
    fu = make_union(pca, mock, n_jobs=3)
    assert_equal(fu.transformer_list, make_union(pca, mock).transformer_list)
    assert_equal(3, fu.n_jobs)
    # invalid keyword parameters should raise an error message
    assert_raise_message(
        TypeError,
        'Unknown keyword arguments: "transformer_weights"',
        make_union, pca, mock, transformer_weights={'pca': 10, 'Transf': 1}
    )


def test_pipeline_transform():
    # Test whether pipeline works with a transformer at the end.
    # Also test pipeline.transform and pipeline.inverse_transform
    iris = load_iris()
    X = iris.data
    pca = PCA(n_components=2, svd_solver='full')
    pipeline = Pipeline([('pca', pca)])

    # test transform and fit_transform:
    X_trans = pipeline.fit(X).transform(X)
    X_trans2 = pipeline.fit_transform(X)
    X_trans3 = pca.fit_transform(X)
    assert_array_almost_equal(X_trans, X_trans2)
    assert_array_almost_equal(X_trans, X_trans3)

    X_back = pipeline.inverse_transform(X_trans)
    X_back2 = pca.inverse_transform(X_trans)
    assert_array_almost_equal(X_back, X_back2)


def test_pipeline_fit_transform():
    # Test whether pipeline works with a transformer missing fit_transform
    iris = load_iris()
    X = iris.data
    y = iris.target
    transf = Transf()
    pipeline = Pipeline([('mock', transf)])

    # test fit_transform:
    X_trans = pipeline.fit_transform(X, y)
    X_trans2 = transf.fit(X, y).transform(X)
    assert_array_almost_equal(X_trans, X_trans2)


def test_set_pipeline_steps():
    transf1 = Transf()
    transf2 = Transf()
    pipeline = Pipeline([('mock', transf1)])
    assert pipeline.named_steps['mock'] is transf1

    # Directly setting attr
    pipeline.steps = [('mock2', transf2)]
    assert 'mock' not in pipeline.named_steps
    assert pipeline.named_steps['mock2'] is transf2
    assert_equal([('mock2', transf2)], pipeline.steps)

    # Using set_params
    pipeline.set_params(steps=[('mock', transf1)])
    assert_equal([('mock', transf1)], pipeline.steps)

    # Using set_params to replace single step
    pipeline.set_params(mock=transf2)
    assert_equal([('mock', transf2)], pipeline.steps)

    # With invalid data
    pipeline.set_params(steps=[('junk', ())])
    assert_raises(TypeError, pipeline.fit, [[1]], [1])
    assert_raises(TypeError, pipeline.fit_transform, [[1]], [1])


def test_pipeline_named_steps():
    transf = Transf()
    mult2 = Mult(mult=2)
    pipeline = Pipeline([('mock', transf), ("mult", mult2)])

    # Test access via named_steps bunch object
    assert 'mock' in pipeline.named_steps
    assert 'mock2' not in pipeline.named_steps
    assert pipeline.named_steps.mock is transf
    assert pipeline.named_steps.mult is mult2

    # Test bunch with conflict attribute of dict
    pipeline = Pipeline([('values', transf), ("mult", mult2)])
    assert pipeline.named_steps.values is not transf
    assert pipeline.named_steps.mult is mult2


def test_set_pipeline_step_none():
    # Test setting Pipeline steps to None
    X = np.array([[1]])
    y = np.array([1])
    mult2 = Mult(mult=2)
    mult3 = Mult(mult=3)
    mult5 = Mult(mult=5)

    def make():
        return Pipeline([('m2', mult2), ('m3', mult3), ('last', mult5)])

    pipeline = make()

    exp = 2 * 3 * 5
    assert_array_equal([[exp]], pipeline.fit_transform(X, y))
    assert_array_equal([exp], pipeline.fit(X).predict(X))
    assert_array_equal(X, pipeline.inverse_transform([[exp]]))

    pipeline.set_params(m3=None)

    exp = 2 * 5
    assert_array_equal([[exp]], pipeline.fit_transform(X, y))
    assert_array_equal([exp], pipeline.fit(X).predict(X))
    assert_array_equal(X, pipeline.inverse_transform([[exp]]))
    assert_dict_equal(pipeline.get_params(deep=True),
                      {'steps': pipeline.steps,
                       'm2': mult2,
                       'm3': None,
                       'last': mult5,
                       'memory': None,
                       'm2__mult': 2,
                       'last__mult': 5,
                       'log_callback': None,
                       })

    pipeline.set_params(m2=None)
    exp = 5
    assert_array_equal([[exp]], pipeline.fit_transform(X, y))
    assert_array_equal([exp], pipeline.fit(X).predict(X))
    assert_array_equal(X, pipeline.inverse_transform([[exp]]))

    # for other methods, ensure no AttributeErrors on None:
    other_methods = ['predict_proba', 'predict_log_proba',
                     'decision_function', 'transform', 'score']
    for method in other_methods:
        getattr(pipeline, method)(X)

    pipeline.set_params(m2=mult2)
    exp = 2 * 5
    assert_array_equal([[exp]], pipeline.fit_transform(X, y))
    assert_array_equal([exp], pipeline.fit(X).predict(X))
    assert_array_equal(X, pipeline.inverse_transform([[exp]]))

    pipeline = make()
    pipeline.set_params(last=None)
    # mult2 and mult3 are active
    exp = 6
    assert_array_equal([[exp]], pipeline.fit(X, y).transform(X))
    assert_array_equal([[exp]], pipeline.fit_transform(X, y))
    assert_array_equal(X, pipeline.inverse_transform([[exp]]))
    # assert_raise_message(AttributeError,
    #                      "'NoneType' object has no attribute 'predict'",
    #                      getattr, pipeline, 'predict')

    # Check None step at construction time
    exp = 2 * 5
    pipeline = Pipeline([('m2', mult2), ('m3', None), ('last', mult5)])
    assert_array_equal([[exp]], pipeline.fit_transform(X, y))
    assert_array_equal([exp], pipeline.fit(X).predict(X))
    assert_array_equal(X, pipeline.inverse_transform([[exp]]))


def test_pipeline_ducktyping():
    pipeline = make_pipeline(Mult(5))
    pipeline.predict
    pipeline.transform
    pipeline.inverse_transform

    pipeline = make_pipeline(Transf())
    assert_false(hasattr(pipeline, 'predict'))
    pipeline.transform
    pipeline.inverse_transform

    pipeline = make_pipeline(None)
    assert_false(hasattr(pipeline, 'predict'))
    pipeline.transform
    pipeline.inverse_transform

    pipeline = make_pipeline(Transf(), NoInvTransf())
    assert_false(hasattr(pipeline, 'predict'))
    pipeline.transform
    assert_false(hasattr(pipeline, 'inverse_transform'))

    pipeline = make_pipeline(NoInvTransf(), Transf())
    assert_false(hasattr(pipeline, 'predict'))
    pipeline.transform
    assert_false(hasattr(pipeline, 'inverse_transform'))


def test_make_pipeline():
    # TODO: update this to sklego make_pipeline, when this function is
    # implemented
    from sklearn.pipeline import Pipeline
    t1 = Transf()
    t2 = Transf()
    pipe = make_pipeline(t1, t2)
    assert isinstance(pipe, Pipeline)
    assert_equal(pipe.steps[0][0], "transf-1")
    assert_equal(pipe.steps[1][0], "transf-2")

    pipe = make_pipeline(t1, t2, FitParamT())
    assert isinstance(pipe, Pipeline)
    assert_equal(pipe.steps[0][0], "transf-1")
    assert_equal(pipe.steps[1][0], "transf-2")
    assert_equal(pipe.steps[2][0], "fitparamt")

    assert_raise_message(
        TypeError,
        'Unknown keyword arguments: "random_parameter"',
        make_pipeline, t1, t2, random_parameter='rnd'
    )


def test_feature_union_weights():
    # test feature union with transformer weights
    iris = load_iris()
    X = iris.data
    y = iris.target
    pca = PCA(n_components=2, svd_solver='randomized', random_state=0)
    select = SelectKBest(k=1)
    # test using fit followed by transform
    fs = FeatureUnion([("pca", pca), ("select", select)],
                      transformer_weights={"pca": 10})
    fs.fit(X, y)
    X_transformed = fs.transform(X)
    # test using fit_transform
    fs = FeatureUnion([("pca", pca), ("select", select)],
                      transformer_weights={"pca": 10})
    X_fit_transformed = fs.fit_transform(X, y)
    # test it works with transformers missing fit_transform
    fs = FeatureUnion([("mock", Transf()), ("pca", pca), ("select", select)],
                      transformer_weights={"mock": 10})
    X_fit_transformed_wo_method = fs.fit_transform(X, y)
    # check against expected result

    # We use a different pca object to control the random_state stream
    assert_array_almost_equal(X_transformed[:, :-1], 10 * pca.fit_transform(X))
    assert_array_equal(X_transformed[:, -1],
                       select.fit_transform(X, y).ravel())
    assert_array_almost_equal(X_fit_transformed[:, :-1],
                              10 * pca.fit_transform(X))
    assert_array_equal(X_fit_transformed[:, -1],
                       select.fit_transform(X, y).ravel())
    assert_equal(X_fit_transformed_wo_method.shape, (X.shape[0], 7))


def test_feature_union_parallel():
    # test that n_jobs work for FeatureUnion
    X = JUNK_FOOD_DOCS

    fs = FeatureUnion([
        ("words", CountVectorizer(analyzer='word')),
        ("chars", CountVectorizer(analyzer='char')),
    ])

    fs_parallel = FeatureUnion([
        ("words", CountVectorizer(analyzer='word')),
        ("chars", CountVectorizer(analyzer='char')),
    ], n_jobs=2)

    fs_parallel2 = FeatureUnion([
        ("words", CountVectorizer(analyzer='word')),
        ("chars", CountVectorizer(analyzer='char')),
    ], n_jobs=2)

    fs.fit(X)
    X_transformed = fs.transform(X)
    assert_equal(X_transformed.shape[0], len(X))

    fs_parallel.fit(X)
    X_transformed_parallel = fs_parallel.transform(X)
    assert_equal(X_transformed.shape, X_transformed_parallel.shape)
    assert_array_equal(
        X_transformed.toarray(),
        X_transformed_parallel.toarray()
    )

    # fit_transform should behave the same
    X_transformed_parallel2 = fs_parallel2.fit_transform(X)
    assert_array_equal(
        X_transformed.toarray(),
        X_transformed_parallel2.toarray()
    )

    # transformers should stay fit after fit_transform
    X_transformed_parallel2 = fs_parallel2.transform(X)
    assert_array_equal(
        X_transformed.toarray(),
        X_transformed_parallel2.toarray()
    )


def test_feature_union_feature_names():
    word_vect = CountVectorizer(analyzer="word")
    char_vect = CountVectorizer(analyzer="char_wb", ngram_range=(3, 3))
    ft = FeatureUnion([("chars", char_vect), ("words", word_vect)])
    ft.fit(JUNK_FOOD_DOCS)
    feature_names = ft.get_feature_names()
    for feat in feature_names:
        assert "chars__" in feat or "words__" in feat
    assert_equal(len(feature_names), 35)

    ft = FeatureUnion([("tr1", Transf())]).fit([[1]])
    assert_raise_message(AttributeError,
                         'Transformer tr1 (type Transf) does not provide '
                         'get_feature_names', ft.get_feature_names)


@pytest.mark.filterwarnings('ignore: Default solver will be changed')  # 0.22
@pytest.mark.filterwarnings('ignore: Default multi_class will')  # 0.22
def test_classes_property():
    iris = load_iris()
    X = iris.data
    y = iris.target

    reg = make_pipeline(SelectKBest(k=1), LinearRegression())
    reg.fit(X, y)
    assert_raises(AttributeError, getattr, reg, "classes_")

    clf = make_pipeline(SelectKBest(k=1), LogisticRegression(random_state=0))
    assert_raises(AttributeError, getattr, clf, "classes_")
    clf.fit(X, y)
    assert_array_equal(clf.classes_, np.unique(y))


def test_set_feature_union_steps():
    mult2 = Mult(2)
    mult2.get_feature_names = lambda: ['x2']
    mult3 = Mult(3)
    mult3.get_feature_names = lambda: ['x3']
    mult5 = Mult(5)
    mult5.get_feature_names = lambda: ['x5']

    ft = FeatureUnion([('m2', mult2), ('m3', mult3)])
    assert_array_equal([[2, 3]], ft.transform(np.asarray([[1]])))
    assert_equal(['m2__x2', 'm3__x3'], ft.get_feature_names())

    # Directly setting attr
    ft.transformer_list = [('m5', mult5)]
    assert_array_equal([[5]], ft.transform(np.asarray([[1]])))
    assert_equal(['m5__x5'], ft.get_feature_names())

    # Using set_params
    ft.set_params(transformer_list=[('mock', mult3)])
    assert_array_equal([[3]], ft.transform(np.asarray([[1]])))
    assert_equal(['mock__x3'], ft.get_feature_names())

    # Using set_params to replace single step
    ft.set_params(mock=mult5)
    assert_array_equal([[5]], ft.transform(np.asarray([[1]])))
    assert_equal(['mock__x5'], ft.get_feature_names())


@pytest.mark.parametrize('drop', ['drop', None])
def test_set_feature_union_step_drop(drop):
    mult2 = Mult(2)
    mult2.get_feature_names = lambda: ['x2']
    mult3 = Mult(3)
    mult3.get_feature_names = lambda: ['x3']
    X = np.asarray([[1]])

    ft = FeatureUnion([('m2', mult2), ('m3', mult3)])
    assert_array_equal([[2, 3]], ft.fit(X).transform(X))
    assert_array_equal([[2, 3]], ft.fit_transform(X))
    assert_equal(['m2__x2', 'm3__x3'], ft.get_feature_names())

    ft.set_params(m2=drop)
    assert_array_equal([[3]], ft.fit(X).transform(X))
    assert_array_equal([[3]], ft.fit_transform(X))
    assert_equal(['m3__x3'], ft.get_feature_names())

    ft.set_params(m3=drop)
    assert_array_equal([[]], ft.fit(X).transform(X))
    assert_array_equal([[]], ft.fit_transform(X))
    assert_equal([], ft.get_feature_names())

    # check we can change back
    ft.set_params(m3=mult3)
    assert_array_equal([[3]], ft.fit(X).transform(X))

    # Check 'drop' step at construction time
    ft = FeatureUnion([('m2', drop), ('m3', mult3)])
    assert_array_equal([[3]], ft.fit(X).transform(X))
    assert_array_equal([[3]], ft.fit_transform(X))
    assert_equal(['m3__x3'], ft.get_feature_names())


def test_step_name_validation():
    bad_steps1 = [('a__q', Mult(2)), ('b', Mult(3))]
    bad_steps2 = [('a', Mult(2)), ('a', Mult(3))]
    for cls, param in [(Pipeline, 'steps'),
                       (FeatureUnion, 'transformer_list')]:
        # we validate in construction (despite scikit-learn convention)
        bad_steps3 = [('a', Mult(2)), (param, Mult(3))]
        for bad_steps, message in [
            (bad_steps1, "Estimator names must not contain __: got ['a__q']"),
            (bad_steps2, "Names provided are not unique: ['a', 'a']"),
            (bad_steps3, "Estimator names conflict with constructor "
                         "arguments: ['%s']" % param),
        ]:
            # three ways to make invalid:
            # - construction
            assert_raise_message(ValueError, message, cls,
                                 **{param: bad_steps})

            # - setattr
            est = cls(**{param: [('a', Mult(1))]})
            setattr(est, param, bad_steps)
            assert_raise_message(ValueError, message, est.fit, [[1]], [1])
            assert_raise_message(ValueError, message, est.fit_transform,
                                 [[1]], [1])

            # - set_params
            est = cls(**{param: [('a', Mult(1))]})
            est.set_params(**{param: bad_steps})
            assert_raise_message(ValueError, message, est.fit, [[1]], [1])
            assert_raise_message(ValueError, message, est.fit_transform,
                                 [[1]], [1])


@pytest.mark.filterwarnings('ignore: Default solver will be changed')  # 0.22
@pytest.mark.filterwarnings('ignore: Default multi_class will')  # 0.22
def test_set_params_nested_pipeline():
    estimator = Pipeline([
        ('a', Pipeline([
            ('b', DummyRegressor())
        ]))
    ])
    estimator.set_params(a__b__alpha=0.001, a__b=Lasso())
    estimator.set_params(a__steps=[('b', LogisticRegression())], a__b__C=5)


def test_pipeline_wrong_memory():
    # Test that an error is raised when memory is not a string or a Memory
    # instance
    iris = load_iris()
    X = iris.data
    y = iris.target
    # Define memory as an integer
    memory = 1
    cached_pipe = Pipeline([('transf', DummyTransf()),
                            ('svc', SVC())], memory=memory)
    assert_raises_regex(ValueError, "'memory' should be None, a string or"
                        " have the same interface as joblib.Memory."
                        " Got memory='1' instead.", cached_pipe.fit, X, y)


class DummyMemory(object):
    def cache(self, func):
        return func


class WrongDummyMemory(object):
    pass


def test_pipeline_with_cache_attribute():
    X = np.array([[1, 2]])
    pipe = Pipeline([('transf', Transf()), ('clf', Mult())],
                    memory=DummyMemory())
    pipe.fit(X, y=None)
    dummy = WrongDummyMemory()
    pipe = Pipeline([('transf', Transf()), ('clf', Mult())],
                    memory=dummy)
    assert_raises_regex(ValueError, "'memory' should be None, a string or"
                        " have the same interface as joblib.Memory."
                        " Got memory='{}' instead.".format(dummy), pipe.fit, X)


def test_pipeline_memory():
    iris = load_iris()
    X = iris.data
    y = iris.target
    cachedir = mkdtemp()
    try:
        if LooseVersion(joblib_version) < LooseVersion('0.12'):
            # Deal with change of API in joblib
            memory = Memory(cachedir=cachedir, verbose=10)
        else:
            memory = Memory(location=cachedir, verbose=10)
        # Test with Transformer + SVC
        clf = SVC(gamma='scale', probability=True, random_state=0)
        transf = DummyTransf()
        pipe = Pipeline([('transf', clone(transf)), ('svc', clf)])
        cached_pipe = Pipeline([('transf', transf), ('svc', clf)],
                               memory=memory)

        # Memoize the transformer at the first fit
        cached_pipe.fit(X, y)
        pipe.fit(X, y)
        # Get the time stamp of the transformer in the cached pipeline
        ts = cached_pipe.named_steps['transf'].timestamp_
        # Check that cached_pipe and pipe yield identical results
        assert_array_equal(pipe.predict(X), cached_pipe.predict(X))
        assert_array_equal(pipe.predict_proba(X), cached_pipe.predict_proba(X))
        assert_array_equal(pipe.predict_log_proba(X),
                           cached_pipe.predict_log_proba(X))
        assert_array_equal(pipe.score(X, y), cached_pipe.score(X, y))
        assert_array_equal(pipe.named_steps['transf'].means_,
                           cached_pipe.named_steps['transf'].means_)
        assert_false(hasattr(transf, 'means_'))
        # Check that we are reading the cache while fitting
        # a second time
        cached_pipe.fit(X, y)
        # Check that cached_pipe and pipe yield identical results
        assert_array_equal(pipe.predict(X), cached_pipe.predict(X))
        assert_array_equal(pipe.predict_proba(X), cached_pipe.predict_proba(X))
        assert_array_equal(pipe.predict_log_proba(X),
                           cached_pipe.predict_log_proba(X))
        assert_array_equal(pipe.score(X, y), cached_pipe.score(X, y))
        assert_array_equal(pipe.named_steps['transf'].means_,
                           cached_pipe.named_steps['transf'].means_)
        assert_equal(ts, cached_pipe.named_steps['transf'].timestamp_)
        # Create a new pipeline with cloned estimators
        # Check that even changing the name step does not affect the cache hit
        clf_2 = SVC(gamma='scale', probability=True, random_state=0)
        transf_2 = DummyTransf()
        cached_pipe_2 = Pipeline([('transf_2', transf_2), ('svc', clf_2)],
                                 memory=memory)
        cached_pipe_2.fit(X, y)

        # Check that cached_pipe and pipe yield identical results
        assert_array_equal(pipe.predict(X), cached_pipe_2.predict(X))
        assert_array_equal(pipe.predict_proba(X),
                           cached_pipe_2.predict_proba(X))
        assert_array_equal(pipe.predict_log_proba(X),
                           cached_pipe_2.predict_log_proba(X))
        assert_array_equal(pipe.score(X, y), cached_pipe_2.score(X, y))
        assert_array_equal(pipe.named_steps['transf'].means_,
                           cached_pipe_2.named_steps['transf_2'].means_)
        assert_equal(ts, cached_pipe_2.named_steps['transf_2'].timestamp_)
    finally:
        shutil.rmtree(cachedir)


def test_make_pipeline_memory():
    cachedir = mkdtemp()
    if LooseVersion(joblib_version) < LooseVersion('0.12'):
        # Deal with change of API in joblib
        memory = Memory(cachedir=cachedir, verbose=10)
    else:
        memory = Memory(location=cachedir, verbose=10)
    pipeline = make_pipeline(DummyTransf(), SVC(), memory=memory)
    assert pipeline.memory is memory
    pipeline = make_pipeline(DummyTransf(), SVC())
    assert pipeline.memory is None

    shutil.rmtree(cachedir)
>>>>>>> d83baf0e
<|MERGE_RESOLUTION|>--- conflicted
+++ resolved
@@ -14,993 +14,6 @@
 IGNORE_TESTS = ('test_set_pipeline_step_passthrough',)
 
 
-<<<<<<< HEAD
 for name, attr in test_pipeline.__dict__.items():
     if name not in globals() and name not in IGNORE_TESTS:
-        globals()[name] = attr
-=======
-class NoFit(object):
-    """Small class to test parameter dispatching.
-    """
-
-    def __init__(self, a=None, b=None):
-        self.a = a
-        self.b = b
-
-
-class NoTrans(NoFit):
-
-    def fit(self, X, y):
-        return self
-
-    def get_params(self, deep=False):
-        return {'a': self.a, 'b': self.b}
-
-    def set_params(self, **params):
-        self.a = params['a']
-        return self
-
-
-class NoInvTransf(NoTrans):
-    def transform(self, X):
-        return X
-
-
-class Transf(NoInvTransf):
-    def transform(self, X):
-        return X
-
-    def inverse_transform(self, X):
-        return X
-
-
-class TransfFitParams(Transf):
-
-    def fit(self, X, y, **fit_params):
-        self.fit_params = fit_params
-        return self
-
-
-class Mult(BaseEstimator):
-    def __init__(self, mult=1):
-        self.mult = mult
-
-    def fit(self, X, y):
-        return self
-
-    def transform(self, X):
-        return np.asarray(X) * self.mult
-
-    def inverse_transform(self, X):
-        return np.asarray(X) / self.mult
-
-    def predict(self, X):
-        return (np.asarray(X) * self.mult).sum(axis=1)
-
-    predict_proba = predict_log_proba = decision_function = predict
-
-    def score(self, X, y=None):
-        return np.sum(X)
-
-
-class FitParamT(BaseEstimator):
-    """Mock classifier
-    """
-
-    def __init__(self):
-        self.successful = False
-
-    def fit(self, X, y, should_succeed=False):
-        self.successful = should_succeed
-
-    def predict(self, X):
-        return self.successful
-
-    def fit_predict(self, X, y, should_succeed=False):
-        self.fit(X, y, should_succeed=should_succeed)
-        return self.predict(X)
-
-    def score(self, X, y=None, sample_weight=None):
-        if sample_weight is not None:
-            X = X * sample_weight
-        return np.sum(X)
-
-
-class DummyTransf(Transf):
-    """Transformer which store the column means"""
-
-    def fit(self, X, y):
-        self.means_ = np.mean(X, axis=0)
-        # store timestamp to figure out whether the result of 'fit' has been
-        # cached or not
-        self.timestamp_ = time.time()
-        return self
-
-
-class DummyEstimatorParams(BaseEstimator):
-    """Mock classifier that takes params on predict"""
-
-    def fit(self, X, y):
-        return self
-
-    def predict(self, X, got_attribute=False):
-        self.got_attribute = got_attribute
-        return self
-
-
-def test_pipeline_init():
-    # Test the various init parameters of the pipeline.
-    assert_raises(TypeError, Pipeline)
-    # Check that we can't instantiate pipelines with objects without fit
-    # method
-    # assert_raises_regex(TypeError,
-    #                     'Last step of Pipeline should implement fit. '
-    #                     '.*NoFit.*',
-    #                     Pipeline, [('clf', NoFit())])
-    # Smoke test with only an estimator
-    clf = NoTrans()
-    pipe = Pipeline([('svc', clf)])
-    assert_equal(pipe.get_params(deep=True),
-                 dict(svc__a=None, svc__b=None, svc=clf,
-                      **pipe.get_params(deep=False)))
-
-    # Check that params are set
-    pipe.set_params(svc__a=0.1)
-    assert_equal(clf.a, 0.1)
-    assert_equal(clf.b, None)
-    # Smoke test the repr:
-    repr(pipe)
-
-    # Test with two objects
-    clf = SVC()
-    filter1 = SelectKBest(f_classif)
-    pipe = Pipeline([('anova', filter1), ('svc', clf)])
-
-    # Check that we can't instantiate with non-transformers on the way
-    # Note that NoTrans implements fit, but not transform
-    # assert_raises_regex(TypeError,
-    #                     'All intermediate steps should be transformers'
-    #                     '.*\\bNoTrans\\b.*',
-    #                     Pipeline, [('t', NoTrans()), ('svc', clf)])
-
-    # Check that params are set
-    pipe.set_params(svc__C=0.1)
-    assert_equal(clf.C, 0.1)
-    # Smoke test the repr:
-    repr(pipe)
-
-    # Check that params are not set when naming them wrong
-    assert_raises(ValueError, pipe.set_params, anova__C=0.1)
-
-    # Test clone
-    pipe2 = assert_no_warnings(clone, pipe)
-    assert_false(pipe.named_steps['svc'] is pipe2.named_steps['svc'])
-
-    # Check that apart from estimators, the parameters are the same
-    params = pipe.get_params(deep=True)
-    params2 = pipe2.get_params(deep=True)
-
-    for x in pipe.get_params(deep=False):
-        params.pop(x)
-
-    for x in pipe2.get_params(deep=False):
-        params2.pop(x)
-
-    # Remove estimators that where copied
-    params.pop('svc')
-    params.pop('anova')
-    params2.pop('svc')
-    params2.pop('anova')
-    assert_equal(params, params2)
-
-
-def test_pipeline_init_tuple():
-    # Pipeline accepts steps as tuple
-    X = np.array([[1, 2]])
-    pipe = Pipeline((('transf', Transf()), ('clf', FitParamT())))
-    pipe.fit(X, y=None)
-    pipe.score(X)
-
-    pipe.set_params(transf=None)
-    pipe.fit(X, y=None)
-    pipe.score(X)
-
-
-@pytest.mark.filterwarnings('ignore: Default solver will be changed')  # 0.22
-@pytest.mark.filterwarnings('ignore: Default multi_class will')  # 0.22
-def test_pipeline_methods_anova():
-    # Test the various methods of the pipeline (anova).
-    iris = load_iris()
-    X = iris.data
-    y = iris.target
-    # Test with Anova + LogisticRegression
-    clf = LogisticRegression()
-    filter1 = SelectKBest(f_classif, k=2)
-    pipe = Pipeline([('anova', filter1), ('logistic', clf)])
-    pipe.fit(X, y)
-    pipe.predict(X)
-    pipe.predict_proba(X)
-    pipe.predict_log_proba(X)
-    pipe.score(X, y)
-
-
-def test_pipeline_fit_params():
-    # Test that the pipeline can take fit parameters
-    pipe = Pipeline([('transf', Transf()), ('clf', FitParamT())])
-    pipe.fit(X=None, y=None, clf__should_succeed=True)
-    # classifier should return True
-    assert pipe.predict(None)
-    # and transformer params should not be changed
-    assert pipe.named_steps['transf'].a is None
-    assert pipe.named_steps['transf'].b is None
-    # invalid parameters should raise an error message
-    assert_raise_message(
-        TypeError,
-        "fit() got an unexpected keyword argument 'bad'",
-        pipe.fit, None, None, clf__bad=True
-    )
-
-
-def test_pipeline_sample_weight_supported():
-    # Pipeline should pass sample_weight
-    X = np.array([[1, 2]])
-    pipe = Pipeline([('transf', Transf()), ('clf', FitParamT())])
-    pipe.fit(X, y=None)
-    assert_equal(pipe.score(X), 3)
-    assert_equal(pipe.score(X, y=None), 3)
-    assert_equal(pipe.score(X, y=None, sample_weight=None), 3)
-    assert_equal(pipe.score(X, sample_weight=np.array([2, 3])), 8)
-
-
-def test_pipeline_sample_weight_unsupported():
-    # When sample_weight is None it shouldn't be passed
-    X = np.array([[1, 2]])
-    pipe = Pipeline([('transf', Transf()), ('clf', Mult())])
-    pipe.fit(X, y=None)
-    assert_equal(pipe.score(X), 3)
-    assert_equal(pipe.score(X, sample_weight=None), 3)
-    assert_raise_message(
-        TypeError,
-        "score() got an unexpected keyword argument 'sample_weight'",
-        pipe.score, X, sample_weight=np.array([2, 3])
-    )
-
-
-def test_pipeline_raise_set_params_error():
-    # Test pipeline raises set params error message for nested models.
-    pipe = Pipeline([('cls', LinearRegression())])
-
-    # expected error message
-    error_msg = ('Invalid parameter %s for estimator %s. '
-                 'Check the list of available parameters '
-                 'with `estimator.get_params().keys()`.')
-
-    assert_raise_message(ValueError,
-                         error_msg % ('fake', pipe),
-                         pipe.set_params,
-                         fake='nope')
-
-    # nested model check
-    assert_raise_message(ValueError,
-                         error_msg % ("fake", pipe),
-                         pipe.set_params,
-                         fake__estimator='nope')
-
-
-def test_pipeline_methods_pca_svm():
-    # Test the various methods of the pipeline (pca + svm).
-    iris = load_iris()
-    X = iris.data
-    y = iris.target
-    # Test with PCA + SVC
-    clf = SVC(gamma='scale', probability=True, random_state=0)
-    pca = PCA(svd_solver='full', n_components='mle', whiten=True)
-    pipe = Pipeline([('pca', pca), ('svc', clf)])
-    pipe.fit(X, y)
-    pipe.predict(X)
-    pipe.predict_proba(X)
-    pipe.predict_log_proba(X)
-    pipe.score(X, y)
-
-
-def test_pipeline_methods_preprocessing_svm():
-    # Test the various methods of the pipeline (preprocessing + svm).
-    iris = load_iris()
-    X = iris.data
-    y = iris.target
-    n_samples = X.shape[0]
-    n_classes = len(np.unique(y))
-    scaler = StandardScaler()
-    pca = PCA(n_components=2, svd_solver='randomized', whiten=True)
-    clf = SVC(gamma='scale', probability=True, random_state=0,
-              decision_function_shape='ovr')
-
-    for preprocessing in [scaler, pca]:
-        pipe = Pipeline([('preprocess', preprocessing), ('svc', clf)])
-        pipe.fit(X, y)
-
-        # check shapes of various prediction functions
-        predict = pipe.predict(X)
-        assert_equal(predict.shape, (n_samples,))
-
-        proba = pipe.predict_proba(X)
-        assert_equal(proba.shape, (n_samples, n_classes))
-
-        log_proba = pipe.predict_log_proba(X)
-        assert_equal(log_proba.shape, (n_samples, n_classes))
-
-        decision_function = pipe.decision_function(X)
-        assert_equal(decision_function.shape, (n_samples, n_classes))
-
-        pipe.score(X, y)
-
-
-def test_fit_predict_on_pipeline():
-    # test that the fit_predict method is implemented on a pipeline
-    # test that the fit_predict on pipeline yields same results as applying
-    # transform and clustering steps separately
-    iris = load_iris()
-    scaler = StandardScaler()
-    km = KMeans(random_state=0)
-    # As pipeline doesn't clone estimators on construction,
-    # it must have its own estimators
-    scaler_for_pipeline = StandardScaler()
-    km_for_pipeline = KMeans(random_state=0)
-
-    # first compute the transform and clustering step separately
-    scaled = scaler.fit_transform(iris.data)
-    separate_pred = km.fit_predict(scaled)
-
-    # use a pipeline to do the transform and clustering in one step
-    pipe = Pipeline([
-        ('scaler', scaler_for_pipeline),
-        ('Kmeans', km_for_pipeline)
-    ])
-    pipeline_pred = pipe.fit_predict(iris.data)
-
-    assert_array_almost_equal(pipeline_pred, separate_pred)
-
-
-def test_fit_predict_on_pipeline_without_fit_predict():
-    # tests that a pipeline does not have fit_predict method when final
-    # step of pipeline does not have fit_predict defined
-    scaler = StandardScaler()
-    pca = PCA(svd_solver='full')
-    pipe = Pipeline([('scaler', scaler), ('pca', pca)])
-    assert_raises_regex(AttributeError,
-                        "'PCA' object has no attribute 'fit_predict'",
-                        getattr, pipe, 'fit_predict')
-
-
-def test_fit_predict_with_intermediate_fit_params():
-    # tests that Pipeline passes fit_params to intermediate steps
-    # when fit_predict is invoked
-    pipe = Pipeline([('transf', TransfFitParams()), ('clf', FitParamT())])
-    pipe.fit_predict(X=None,
-                     y=None,
-                     transf__should_get_this=True,
-                     clf__should_succeed=True)
-    assert pipe.named_steps['transf'].fit_params['should_get_this']
-    assert pipe.named_steps['clf'].successful
-    assert_false('should_succeed' in pipe.named_steps['transf'].fit_params)
-
-
-def test_predict_with_predict_params():
-    # tests that Pipeline passes predict_params to the final estimator
-    # when predict is invoked
-    pipe = Pipeline([('transf', Transf()), ('clf', DummyEstimatorParams())])
-    pipe.fit(None, None)
-    pipe.predict(X=None, got_attribute=True)
-
-    assert pipe.named_steps['clf'].got_attribute
-
-
-def test_feature_union():
-    # basic sanity check for feature union
-    iris = load_iris()
-    X = iris.data
-    X -= X.mean(axis=0)
-    y = iris.target
-    svd = TruncatedSVD(n_components=2, random_state=0)
-    select = SelectKBest(k=1)
-    fs = FeatureUnion([("svd", svd), ("select", select)])
-    fs.fit(X, y)
-    X_transformed = fs.transform(X)
-    assert_equal(X_transformed.shape, (X.shape[0], 3))
-
-    # check if it does the expected thing
-    assert_array_almost_equal(X_transformed[:, :-1], svd.fit_transform(X))
-    assert_array_equal(X_transformed[:, -1],
-                       select.fit_transform(X, y).ravel())
-
-    # test if it also works for sparse input
-    # We use a different svd object to control the random_state stream
-    fs = FeatureUnion([("svd", svd), ("select", select)])
-    X_sp = sparse.csr_matrix(X)
-    X_sp_transformed = fs.fit_transform(X_sp, y)
-    assert_array_almost_equal(X_transformed, X_sp_transformed.toarray())
-
-    # Test clone
-    fs2 = assert_no_warnings(clone, fs)
-    assert_false(fs.transformer_list[0][1] is fs2.transformer_list[0][1])
-
-    # test setting parameters
-    fs.set_params(select__k=2)
-    assert_equal(fs.fit_transform(X, y).shape, (X.shape[0], 4))
-
-    # test it works with transformers missing fit_transform
-    fs = FeatureUnion([("mock", Transf()), ("svd", svd), ("select", select)])
-    X_transformed = fs.fit_transform(X, y)
-    assert_equal(X_transformed.shape, (X.shape[0], 8))
-
-    # test error if some elements do not support transform
-    assert_raises_regex(TypeError,
-                        'All estimators should implement fit and '
-                        'transform.*\\bNoTrans\\b',
-                        FeatureUnion,
-                        [("transform", Transf()), ("no_transform", NoTrans())])
-
-    # test that init accepts tuples
-    fs = FeatureUnion((("svd", svd), ("select", select)))
-    fs.fit(X, y)
-
-
-def test_make_union():
-    pca = PCA(svd_solver='full')
-    mock = Transf()
-    fu = make_union(pca, mock)
-    names, transformers = zip(*fu.transformer_list)
-    assert_equal(names, ("pca", "transf"))
-    assert_equal(transformers, (pca, mock))
-
-
-def test_make_union_kwargs():
-    pca = PCA(svd_solver='full')
-    mock = Transf()
-    fu = make_union(pca, mock, n_jobs=3)
-    assert_equal(fu.transformer_list, make_union(pca, mock).transformer_list)
-    assert_equal(3, fu.n_jobs)
-    # invalid keyword parameters should raise an error message
-    assert_raise_message(
-        TypeError,
-        'Unknown keyword arguments: "transformer_weights"',
-        make_union, pca, mock, transformer_weights={'pca': 10, 'Transf': 1}
-    )
-
-
-def test_pipeline_transform():
-    # Test whether pipeline works with a transformer at the end.
-    # Also test pipeline.transform and pipeline.inverse_transform
-    iris = load_iris()
-    X = iris.data
-    pca = PCA(n_components=2, svd_solver='full')
-    pipeline = Pipeline([('pca', pca)])
-
-    # test transform and fit_transform:
-    X_trans = pipeline.fit(X).transform(X)
-    X_trans2 = pipeline.fit_transform(X)
-    X_trans3 = pca.fit_transform(X)
-    assert_array_almost_equal(X_trans, X_trans2)
-    assert_array_almost_equal(X_trans, X_trans3)
-
-    X_back = pipeline.inverse_transform(X_trans)
-    X_back2 = pca.inverse_transform(X_trans)
-    assert_array_almost_equal(X_back, X_back2)
-
-
-def test_pipeline_fit_transform():
-    # Test whether pipeline works with a transformer missing fit_transform
-    iris = load_iris()
-    X = iris.data
-    y = iris.target
-    transf = Transf()
-    pipeline = Pipeline([('mock', transf)])
-
-    # test fit_transform:
-    X_trans = pipeline.fit_transform(X, y)
-    X_trans2 = transf.fit(X, y).transform(X)
-    assert_array_almost_equal(X_trans, X_trans2)
-
-
-def test_set_pipeline_steps():
-    transf1 = Transf()
-    transf2 = Transf()
-    pipeline = Pipeline([('mock', transf1)])
-    assert pipeline.named_steps['mock'] is transf1
-
-    # Directly setting attr
-    pipeline.steps = [('mock2', transf2)]
-    assert 'mock' not in pipeline.named_steps
-    assert pipeline.named_steps['mock2'] is transf2
-    assert_equal([('mock2', transf2)], pipeline.steps)
-
-    # Using set_params
-    pipeline.set_params(steps=[('mock', transf1)])
-    assert_equal([('mock', transf1)], pipeline.steps)
-
-    # Using set_params to replace single step
-    pipeline.set_params(mock=transf2)
-    assert_equal([('mock', transf2)], pipeline.steps)
-
-    # With invalid data
-    pipeline.set_params(steps=[('junk', ())])
-    assert_raises(TypeError, pipeline.fit, [[1]], [1])
-    assert_raises(TypeError, pipeline.fit_transform, [[1]], [1])
-
-
-def test_pipeline_named_steps():
-    transf = Transf()
-    mult2 = Mult(mult=2)
-    pipeline = Pipeline([('mock', transf), ("mult", mult2)])
-
-    # Test access via named_steps bunch object
-    assert 'mock' in pipeline.named_steps
-    assert 'mock2' not in pipeline.named_steps
-    assert pipeline.named_steps.mock is transf
-    assert pipeline.named_steps.mult is mult2
-
-    # Test bunch with conflict attribute of dict
-    pipeline = Pipeline([('values', transf), ("mult", mult2)])
-    assert pipeline.named_steps.values is not transf
-    assert pipeline.named_steps.mult is mult2
-
-
-def test_set_pipeline_step_none():
-    # Test setting Pipeline steps to None
-    X = np.array([[1]])
-    y = np.array([1])
-    mult2 = Mult(mult=2)
-    mult3 = Mult(mult=3)
-    mult5 = Mult(mult=5)
-
-    def make():
-        return Pipeline([('m2', mult2), ('m3', mult3), ('last', mult5)])
-
-    pipeline = make()
-
-    exp = 2 * 3 * 5
-    assert_array_equal([[exp]], pipeline.fit_transform(X, y))
-    assert_array_equal([exp], pipeline.fit(X).predict(X))
-    assert_array_equal(X, pipeline.inverse_transform([[exp]]))
-
-    pipeline.set_params(m3=None)
-
-    exp = 2 * 5
-    assert_array_equal([[exp]], pipeline.fit_transform(X, y))
-    assert_array_equal([exp], pipeline.fit(X).predict(X))
-    assert_array_equal(X, pipeline.inverse_transform([[exp]]))
-    assert_dict_equal(pipeline.get_params(deep=True),
-                      {'steps': pipeline.steps,
-                       'm2': mult2,
-                       'm3': None,
-                       'last': mult5,
-                       'memory': None,
-                       'm2__mult': 2,
-                       'last__mult': 5,
-                       'log_callback': None,
-                       })
-
-    pipeline.set_params(m2=None)
-    exp = 5
-    assert_array_equal([[exp]], pipeline.fit_transform(X, y))
-    assert_array_equal([exp], pipeline.fit(X).predict(X))
-    assert_array_equal(X, pipeline.inverse_transform([[exp]]))
-
-    # for other methods, ensure no AttributeErrors on None:
-    other_methods = ['predict_proba', 'predict_log_proba',
-                     'decision_function', 'transform', 'score']
-    for method in other_methods:
-        getattr(pipeline, method)(X)
-
-    pipeline.set_params(m2=mult2)
-    exp = 2 * 5
-    assert_array_equal([[exp]], pipeline.fit_transform(X, y))
-    assert_array_equal([exp], pipeline.fit(X).predict(X))
-    assert_array_equal(X, pipeline.inverse_transform([[exp]]))
-
-    pipeline = make()
-    pipeline.set_params(last=None)
-    # mult2 and mult3 are active
-    exp = 6
-    assert_array_equal([[exp]], pipeline.fit(X, y).transform(X))
-    assert_array_equal([[exp]], pipeline.fit_transform(X, y))
-    assert_array_equal(X, pipeline.inverse_transform([[exp]]))
-    # assert_raise_message(AttributeError,
-    #                      "'NoneType' object has no attribute 'predict'",
-    #                      getattr, pipeline, 'predict')
-
-    # Check None step at construction time
-    exp = 2 * 5
-    pipeline = Pipeline([('m2', mult2), ('m3', None), ('last', mult5)])
-    assert_array_equal([[exp]], pipeline.fit_transform(X, y))
-    assert_array_equal([exp], pipeline.fit(X).predict(X))
-    assert_array_equal(X, pipeline.inverse_transform([[exp]]))
-
-
-def test_pipeline_ducktyping():
-    pipeline = make_pipeline(Mult(5))
-    pipeline.predict
-    pipeline.transform
-    pipeline.inverse_transform
-
-    pipeline = make_pipeline(Transf())
-    assert_false(hasattr(pipeline, 'predict'))
-    pipeline.transform
-    pipeline.inverse_transform
-
-    pipeline = make_pipeline(None)
-    assert_false(hasattr(pipeline, 'predict'))
-    pipeline.transform
-    pipeline.inverse_transform
-
-    pipeline = make_pipeline(Transf(), NoInvTransf())
-    assert_false(hasattr(pipeline, 'predict'))
-    pipeline.transform
-    assert_false(hasattr(pipeline, 'inverse_transform'))
-
-    pipeline = make_pipeline(NoInvTransf(), Transf())
-    assert_false(hasattr(pipeline, 'predict'))
-    pipeline.transform
-    assert_false(hasattr(pipeline, 'inverse_transform'))
-
-
-def test_make_pipeline():
-    # TODO: update this to sklego make_pipeline, when this function is
-    # implemented
-    from sklearn.pipeline import Pipeline
-    t1 = Transf()
-    t2 = Transf()
-    pipe = make_pipeline(t1, t2)
-    assert isinstance(pipe, Pipeline)
-    assert_equal(pipe.steps[0][0], "transf-1")
-    assert_equal(pipe.steps[1][0], "transf-2")
-
-    pipe = make_pipeline(t1, t2, FitParamT())
-    assert isinstance(pipe, Pipeline)
-    assert_equal(pipe.steps[0][0], "transf-1")
-    assert_equal(pipe.steps[1][0], "transf-2")
-    assert_equal(pipe.steps[2][0], "fitparamt")
-
-    assert_raise_message(
-        TypeError,
-        'Unknown keyword arguments: "random_parameter"',
-        make_pipeline, t1, t2, random_parameter='rnd'
-    )
-
-
-def test_feature_union_weights():
-    # test feature union with transformer weights
-    iris = load_iris()
-    X = iris.data
-    y = iris.target
-    pca = PCA(n_components=2, svd_solver='randomized', random_state=0)
-    select = SelectKBest(k=1)
-    # test using fit followed by transform
-    fs = FeatureUnion([("pca", pca), ("select", select)],
-                      transformer_weights={"pca": 10})
-    fs.fit(X, y)
-    X_transformed = fs.transform(X)
-    # test using fit_transform
-    fs = FeatureUnion([("pca", pca), ("select", select)],
-                      transformer_weights={"pca": 10})
-    X_fit_transformed = fs.fit_transform(X, y)
-    # test it works with transformers missing fit_transform
-    fs = FeatureUnion([("mock", Transf()), ("pca", pca), ("select", select)],
-                      transformer_weights={"mock": 10})
-    X_fit_transformed_wo_method = fs.fit_transform(X, y)
-    # check against expected result
-
-    # We use a different pca object to control the random_state stream
-    assert_array_almost_equal(X_transformed[:, :-1], 10 * pca.fit_transform(X))
-    assert_array_equal(X_transformed[:, -1],
-                       select.fit_transform(X, y).ravel())
-    assert_array_almost_equal(X_fit_transformed[:, :-1],
-                              10 * pca.fit_transform(X))
-    assert_array_equal(X_fit_transformed[:, -1],
-                       select.fit_transform(X, y).ravel())
-    assert_equal(X_fit_transformed_wo_method.shape, (X.shape[0], 7))
-
-
-def test_feature_union_parallel():
-    # test that n_jobs work for FeatureUnion
-    X = JUNK_FOOD_DOCS
-
-    fs = FeatureUnion([
-        ("words", CountVectorizer(analyzer='word')),
-        ("chars", CountVectorizer(analyzer='char')),
-    ])
-
-    fs_parallel = FeatureUnion([
-        ("words", CountVectorizer(analyzer='word')),
-        ("chars", CountVectorizer(analyzer='char')),
-    ], n_jobs=2)
-
-    fs_parallel2 = FeatureUnion([
-        ("words", CountVectorizer(analyzer='word')),
-        ("chars", CountVectorizer(analyzer='char')),
-    ], n_jobs=2)
-
-    fs.fit(X)
-    X_transformed = fs.transform(X)
-    assert_equal(X_transformed.shape[0], len(X))
-
-    fs_parallel.fit(X)
-    X_transformed_parallel = fs_parallel.transform(X)
-    assert_equal(X_transformed.shape, X_transformed_parallel.shape)
-    assert_array_equal(
-        X_transformed.toarray(),
-        X_transformed_parallel.toarray()
-    )
-
-    # fit_transform should behave the same
-    X_transformed_parallel2 = fs_parallel2.fit_transform(X)
-    assert_array_equal(
-        X_transformed.toarray(),
-        X_transformed_parallel2.toarray()
-    )
-
-    # transformers should stay fit after fit_transform
-    X_transformed_parallel2 = fs_parallel2.transform(X)
-    assert_array_equal(
-        X_transformed.toarray(),
-        X_transformed_parallel2.toarray()
-    )
-
-
-def test_feature_union_feature_names():
-    word_vect = CountVectorizer(analyzer="word")
-    char_vect = CountVectorizer(analyzer="char_wb", ngram_range=(3, 3))
-    ft = FeatureUnion([("chars", char_vect), ("words", word_vect)])
-    ft.fit(JUNK_FOOD_DOCS)
-    feature_names = ft.get_feature_names()
-    for feat in feature_names:
-        assert "chars__" in feat or "words__" in feat
-    assert_equal(len(feature_names), 35)
-
-    ft = FeatureUnion([("tr1", Transf())]).fit([[1]])
-    assert_raise_message(AttributeError,
-                         'Transformer tr1 (type Transf) does not provide '
-                         'get_feature_names', ft.get_feature_names)
-
-
-@pytest.mark.filterwarnings('ignore: Default solver will be changed')  # 0.22
-@pytest.mark.filterwarnings('ignore: Default multi_class will')  # 0.22
-def test_classes_property():
-    iris = load_iris()
-    X = iris.data
-    y = iris.target
-
-    reg = make_pipeline(SelectKBest(k=1), LinearRegression())
-    reg.fit(X, y)
-    assert_raises(AttributeError, getattr, reg, "classes_")
-
-    clf = make_pipeline(SelectKBest(k=1), LogisticRegression(random_state=0))
-    assert_raises(AttributeError, getattr, clf, "classes_")
-    clf.fit(X, y)
-    assert_array_equal(clf.classes_, np.unique(y))
-
-
-def test_set_feature_union_steps():
-    mult2 = Mult(2)
-    mult2.get_feature_names = lambda: ['x2']
-    mult3 = Mult(3)
-    mult3.get_feature_names = lambda: ['x3']
-    mult5 = Mult(5)
-    mult5.get_feature_names = lambda: ['x5']
-
-    ft = FeatureUnion([('m2', mult2), ('m3', mult3)])
-    assert_array_equal([[2, 3]], ft.transform(np.asarray([[1]])))
-    assert_equal(['m2__x2', 'm3__x3'], ft.get_feature_names())
-
-    # Directly setting attr
-    ft.transformer_list = [('m5', mult5)]
-    assert_array_equal([[5]], ft.transform(np.asarray([[1]])))
-    assert_equal(['m5__x5'], ft.get_feature_names())
-
-    # Using set_params
-    ft.set_params(transformer_list=[('mock', mult3)])
-    assert_array_equal([[3]], ft.transform(np.asarray([[1]])))
-    assert_equal(['mock__x3'], ft.get_feature_names())
-
-    # Using set_params to replace single step
-    ft.set_params(mock=mult5)
-    assert_array_equal([[5]], ft.transform(np.asarray([[1]])))
-    assert_equal(['mock__x5'], ft.get_feature_names())
-
-
-@pytest.mark.parametrize('drop', ['drop', None])
-def test_set_feature_union_step_drop(drop):
-    mult2 = Mult(2)
-    mult2.get_feature_names = lambda: ['x2']
-    mult3 = Mult(3)
-    mult3.get_feature_names = lambda: ['x3']
-    X = np.asarray([[1]])
-
-    ft = FeatureUnion([('m2', mult2), ('m3', mult3)])
-    assert_array_equal([[2, 3]], ft.fit(X).transform(X))
-    assert_array_equal([[2, 3]], ft.fit_transform(X))
-    assert_equal(['m2__x2', 'm3__x3'], ft.get_feature_names())
-
-    ft.set_params(m2=drop)
-    assert_array_equal([[3]], ft.fit(X).transform(X))
-    assert_array_equal([[3]], ft.fit_transform(X))
-    assert_equal(['m3__x3'], ft.get_feature_names())
-
-    ft.set_params(m3=drop)
-    assert_array_equal([[]], ft.fit(X).transform(X))
-    assert_array_equal([[]], ft.fit_transform(X))
-    assert_equal([], ft.get_feature_names())
-
-    # check we can change back
-    ft.set_params(m3=mult3)
-    assert_array_equal([[3]], ft.fit(X).transform(X))
-
-    # Check 'drop' step at construction time
-    ft = FeatureUnion([('m2', drop), ('m3', mult3)])
-    assert_array_equal([[3]], ft.fit(X).transform(X))
-    assert_array_equal([[3]], ft.fit_transform(X))
-    assert_equal(['m3__x3'], ft.get_feature_names())
-
-
-def test_step_name_validation():
-    bad_steps1 = [('a__q', Mult(2)), ('b', Mult(3))]
-    bad_steps2 = [('a', Mult(2)), ('a', Mult(3))]
-    for cls, param in [(Pipeline, 'steps'),
-                       (FeatureUnion, 'transformer_list')]:
-        # we validate in construction (despite scikit-learn convention)
-        bad_steps3 = [('a', Mult(2)), (param, Mult(3))]
-        for bad_steps, message in [
-            (bad_steps1, "Estimator names must not contain __: got ['a__q']"),
-            (bad_steps2, "Names provided are not unique: ['a', 'a']"),
-            (bad_steps3, "Estimator names conflict with constructor "
-                         "arguments: ['%s']" % param),
-        ]:
-            # three ways to make invalid:
-            # - construction
-            assert_raise_message(ValueError, message, cls,
-                                 **{param: bad_steps})
-
-            # - setattr
-            est = cls(**{param: [('a', Mult(1))]})
-            setattr(est, param, bad_steps)
-            assert_raise_message(ValueError, message, est.fit, [[1]], [1])
-            assert_raise_message(ValueError, message, est.fit_transform,
-                                 [[1]], [1])
-
-            # - set_params
-            est = cls(**{param: [('a', Mult(1))]})
-            est.set_params(**{param: bad_steps})
-            assert_raise_message(ValueError, message, est.fit, [[1]], [1])
-            assert_raise_message(ValueError, message, est.fit_transform,
-                                 [[1]], [1])
-
-
-@pytest.mark.filterwarnings('ignore: Default solver will be changed')  # 0.22
-@pytest.mark.filterwarnings('ignore: Default multi_class will')  # 0.22
-def test_set_params_nested_pipeline():
-    estimator = Pipeline([
-        ('a', Pipeline([
-            ('b', DummyRegressor())
-        ]))
-    ])
-    estimator.set_params(a__b__alpha=0.001, a__b=Lasso())
-    estimator.set_params(a__steps=[('b', LogisticRegression())], a__b__C=5)
-
-
-def test_pipeline_wrong_memory():
-    # Test that an error is raised when memory is not a string or a Memory
-    # instance
-    iris = load_iris()
-    X = iris.data
-    y = iris.target
-    # Define memory as an integer
-    memory = 1
-    cached_pipe = Pipeline([('transf', DummyTransf()),
-                            ('svc', SVC())], memory=memory)
-    assert_raises_regex(ValueError, "'memory' should be None, a string or"
-                        " have the same interface as joblib.Memory."
-                        " Got memory='1' instead.", cached_pipe.fit, X, y)
-
-
-class DummyMemory(object):
-    def cache(self, func):
-        return func
-
-
-class WrongDummyMemory(object):
-    pass
-
-
-def test_pipeline_with_cache_attribute():
-    X = np.array([[1, 2]])
-    pipe = Pipeline([('transf', Transf()), ('clf', Mult())],
-                    memory=DummyMemory())
-    pipe.fit(X, y=None)
-    dummy = WrongDummyMemory()
-    pipe = Pipeline([('transf', Transf()), ('clf', Mult())],
-                    memory=dummy)
-    assert_raises_regex(ValueError, "'memory' should be None, a string or"
-                        " have the same interface as joblib.Memory."
-                        " Got memory='{}' instead.".format(dummy), pipe.fit, X)
-
-
-def test_pipeline_memory():
-    iris = load_iris()
-    X = iris.data
-    y = iris.target
-    cachedir = mkdtemp()
-    try:
-        if LooseVersion(joblib_version) < LooseVersion('0.12'):
-            # Deal with change of API in joblib
-            memory = Memory(cachedir=cachedir, verbose=10)
-        else:
-            memory = Memory(location=cachedir, verbose=10)
-        # Test with Transformer + SVC
-        clf = SVC(gamma='scale', probability=True, random_state=0)
-        transf = DummyTransf()
-        pipe = Pipeline([('transf', clone(transf)), ('svc', clf)])
-        cached_pipe = Pipeline([('transf', transf), ('svc', clf)],
-                               memory=memory)
-
-        # Memoize the transformer at the first fit
-        cached_pipe.fit(X, y)
-        pipe.fit(X, y)
-        # Get the time stamp of the transformer in the cached pipeline
-        ts = cached_pipe.named_steps['transf'].timestamp_
-        # Check that cached_pipe and pipe yield identical results
-        assert_array_equal(pipe.predict(X), cached_pipe.predict(X))
-        assert_array_equal(pipe.predict_proba(X), cached_pipe.predict_proba(X))
-        assert_array_equal(pipe.predict_log_proba(X),
-                           cached_pipe.predict_log_proba(X))
-        assert_array_equal(pipe.score(X, y), cached_pipe.score(X, y))
-        assert_array_equal(pipe.named_steps['transf'].means_,
-                           cached_pipe.named_steps['transf'].means_)
-        assert_false(hasattr(transf, 'means_'))
-        # Check that we are reading the cache while fitting
-        # a second time
-        cached_pipe.fit(X, y)
-        # Check that cached_pipe and pipe yield identical results
-        assert_array_equal(pipe.predict(X), cached_pipe.predict(X))
-        assert_array_equal(pipe.predict_proba(X), cached_pipe.predict_proba(X))
-        assert_array_equal(pipe.predict_log_proba(X),
-                           cached_pipe.predict_log_proba(X))
-        assert_array_equal(pipe.score(X, y), cached_pipe.score(X, y))
-        assert_array_equal(pipe.named_steps['transf'].means_,
-                           cached_pipe.named_steps['transf'].means_)
-        assert_equal(ts, cached_pipe.named_steps['transf'].timestamp_)
-        # Create a new pipeline with cloned estimators
-        # Check that even changing the name step does not affect the cache hit
-        clf_2 = SVC(gamma='scale', probability=True, random_state=0)
-        transf_2 = DummyTransf()
-        cached_pipe_2 = Pipeline([('transf_2', transf_2), ('svc', clf_2)],
-                                 memory=memory)
-        cached_pipe_2.fit(X, y)
-
-        # Check that cached_pipe and pipe yield identical results
-        assert_array_equal(pipe.predict(X), cached_pipe_2.predict(X))
-        assert_array_equal(pipe.predict_proba(X),
-                           cached_pipe_2.predict_proba(X))
-        assert_array_equal(pipe.predict_log_proba(X),
-                           cached_pipe_2.predict_log_proba(X))
-        assert_array_equal(pipe.score(X, y), cached_pipe_2.score(X, y))
-        assert_array_equal(pipe.named_steps['transf'].means_,
-                           cached_pipe_2.named_steps['transf_2'].means_)
-        assert_equal(ts, cached_pipe_2.named_steps['transf_2'].timestamp_)
-    finally:
-        shutil.rmtree(cachedir)
-
-
-def test_make_pipeline_memory():
-    cachedir = mkdtemp()
-    if LooseVersion(joblib_version) < LooseVersion('0.12'):
-        # Deal with change of API in joblib
-        memory = Memory(cachedir=cachedir, verbose=10)
-    else:
-        memory = Memory(location=cachedir, verbose=10)
-    pipeline = make_pipeline(DummyTransf(), SVC(), memory=memory)
-    assert pipeline.memory is memory
-    pipeline = make_pipeline(DummyTransf(), SVC())
-    assert pipeline.memory is None
-
-    shutil.rmtree(cachedir)
->>>>>>> d83baf0e
+        globals()[name] = attr