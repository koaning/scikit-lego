--- conflicted
+++ resolved
@@ -163,18 +163,12 @@
     assert_raises(TypeError, Pipeline)
     # Check that we can't instantiate pipelines with objects without fit
     # method
-<<<<<<< HEAD
     assert_raises_regex(TypeError,
                         'Last step of Pipeline should implement fit '
                         'or be the string \'passthrough\''
                         '.*NoFit.*',
                         Pipeline, [('clf', NoFit())])
-=======
-    # assert_raises_regex(TypeError,
-    #                     'Last step of Pipeline should implement fit. '
-    #                     '.*NoFit.*',
-    #                     Pipeline, [('clf', NoFit())])
->>>>>>> f55e1bf1
+    
     # Smoke test with only an estimator
     clf = NoTrans()
     pipe = Pipeline([('svc', clf)])
@@ -645,12 +639,8 @@
     assert_array_equal([exp], pipeline.fit(X).predict(X))
     assert_array_equal(X, pipeline.inverse_transform([[exp]]))
 
-<<<<<<< HEAD
     pipeline.set_params(m3=passthrough)
-=======
-    pipeline.set_params(m3=None)
-
->>>>>>> f55e1bf1
+  
     exp = 2 * 5
     assert_array_equal([[exp]], pipeline.fit_transform(X, y))
     assert_array_equal([exp], pipeline.fit(X).predict(X))
@@ -692,15 +682,9 @@
     assert_array_equal([[exp]], pipeline.fit(X, y).transform(X))
     assert_array_equal([[exp]], pipeline.fit_transform(X, y))
     assert_array_equal(X, pipeline.inverse_transform([[exp]]))
-<<<<<<< HEAD
     assert_raise_message(AttributeError,
                          "'str' object has no attribute 'predict'",
                          getattr, pipeline, 'predict')
-=======
-    # assert_raise_message(AttributeError,
-    #                      "'NoneType' object has no attribute 'predict'",
-    #                      getattr, pipeline, 'predict')
->>>>>>> f55e1bf1
 
     # Check 'passthrough' step at construction time
     exp = 2 * 5
