--- conflicted
+++ resolved
@@ -55,29 +55,6 @@
     return df
 
 
-<<<<<<< HEAD
-@pytest.mark.parametrize(
-    "test_fn",
-    select_tests(
-        flatten([general_checks]),
-        exclude=[
-            # Nonsense checks because we always need at least two columns (group and value)
-            "check_fit1d",
-            "check_fit2d_predict1d",
-            "check_fit2d_1feature",
-            "check_transformer_data_not_an_array",
-        ],
-    ),
-)
-@pytest.mark.parametrize("meta_cls", [GroupedRegressor, GroupedPredictor])
-def test_estimator_checks(test_fn, meta_cls):
-    clf = meta_cls(estimator=LinearRegression(), groups=0, use_global_model=True)
-    test_fn(meta_cls.__name__ + "_fallback", clf)
-
-    clf = meta_cls(estimator=LinearRegression(), groups=0, use_global_model=False)
-    test_fn(meta_cls.__name__ + "_nofallback", clf)
-
-
 @pytest.mark.parametrize("groups, expected", [("diet", {1, 2, 3, 4}), ("chick", set(range(1, 50 + 1)))])
 @pytest.mark.parametrize("frame_func", [pd.DataFrame, pl.DataFrame])
 def test_chickweight_keys(groups, expected, frame_func):
@@ -85,20 +62,6 @@
     mod = GroupedPredictor(estimator=LinearRegression(), groups=groups)
     mod.fit(df[["time", groups]], df["weight"])
     assert set(mod.estimators_.keys()) == expected
-=======
-def test_chickweight_df1_keys():
-    df = load_chicken(as_frame=True)
-    mod = GroupedPredictor(estimator=LinearRegression(), groups="diet")
-    mod.fit(df[["time", "diet"]], df["weight"])
-    assert set(mod.estimators_.keys()) == {1, 2, 3, 4}
-
-
-def test_chickweight_df2_keys():
-    df = load_chicken(as_frame=True)
-    mod = GroupedPredictor(estimator=LinearRegression(), groups="chick")
-    mod.fit(df[["time", "chick"]], df["weight"])
-    assert set(mod.estimators_.keys()) == set(range(1, 50 + 1))
->>>>>>> db21a11c
 
 
 @pytest.mark.parametrize("frame_func", [pd.DataFrame, pl.DataFrame])
