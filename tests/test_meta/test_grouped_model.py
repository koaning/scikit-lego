--- conflicted
+++ resolved
@@ -107,7 +107,6 @@
     # This should NOT raise errors
     GroupedEstimator(LinearRegression(), groups=['diet'], shrinkage=False).fit(X, y).predict(X)
     GroupedEstimator(LinearRegression(), groups=1, shrinkage=False).fit(X_np, y).predict(X_np)
-<<<<<<< HEAD
 
 
 @pytest.fixture
@@ -169,5 +168,3 @@
     ]
 
     assert expected_prediction == shrink_est.predict(X).tolist()
-=======
->>>>>>> c2e38108
