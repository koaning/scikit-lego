import pytest
import pandas as pd
import numpy as np
from sklearn.utils import estimator_checks
from sklearn.linear_model import LinearRegression

from sklego.common import flatten
from sklego.meta import GroupedEstimator
from sklego.datasets import load_chicken


@pytest.mark.parametrize("test_fn", flatten([
    estimator_checks.check_fit_score_takes_y,
    estimator_checks.check_sample_weights_invariance,
    estimator_checks.check_estimators_empty_data_messages,
    estimator_checks.check_estimators_nan_inf,
    estimator_checks.check_estimators_overwrite_params,
    estimator_checks.check_estimators_pickle,
    estimator_checks.check_fit2d_1sample,
    # estimator_checks.check_fit1d not tested because in 1d we cannot have both groups and data
    estimator_checks.check_dont_overwrite_parameters,
    estimator_checks.check_sample_weights_invariance,
    estimator_checks.check_get_params_invariance,
    estimator_checks.check_sample_weights_list,
    estimator_checks.check_sample_weights_pandas_series,
    estimator_checks.check_set_params,
]))
def test_estimator_checks(test_fn):
    clf = GroupedEstimator(estimator=LinearRegression(), groups=[0], use_fallback=True, shrinkage=False)
    test_fn(GroupedEstimator.__name__ + "_fallback", clf)

    clf = GroupedEstimator(estimator=LinearRegression(), groups=[0], use_fallback=False, shrinkage=False)
    test_fn(GroupedEstimator.__name__ + "_nofallback", clf)


def test_chickweight_df1_keys():
    df = load_chicken(give_pandas=True)
    mod = GroupedEstimator(estimator=LinearRegression(), groups="diet", shrinkage=False)
    mod.fit(df[['time', 'diet']], df['weight'])
    assert set(mod.estimators_.keys()) == {1, 2, 3, 4}


def test_chickweight_df2_keys():
    df = load_chicken(give_pandas=True)
    mod = GroupedEstimator(estimator=LinearRegression(), groups="chick", shrinkage=False)
    mod.fit(df[['time', 'chick']], df['weight'])
    assert set(mod.estimators_.keys()) == set(range(1, 50 + 1))


def test_chickweight_can_do_fallback():
    df = load_chicken(give_pandas=True)
    mod = GroupedEstimator(estimator=LinearRegression(), groups="diet", shrinkage=False)
    mod.fit(df[['time', 'diet']], df['weight'])
    assert set(mod.estimators_.keys()) == {1, 2, 3, 4}
    to_predict = pd.DataFrame({"time": [21, 21], "diet": [5, 6]})
    assert mod.predict(to_predict).shape == (2,)
    assert mod.predict(to_predict)[0] == mod.predict(to_predict)[1]


def test_fallback_can_raise_error():
    df = load_chicken(give_pandas=True)
    mod = GroupedEstimator(estimator=LinearRegression(),
                           groups="diet",
                           use_fallback=False,
                           shrinkage=False)
    mod.fit(df[['time', 'diet']], df['weight'])
    to_predict = pd.DataFrame({"time": [21, 21], "diet": [5, 6]})
    with pytest.raises(ValueError):
        mod.predict(to_predict)


def test_chickweight_raise_error_cols_missing1():
    df = load_chicken(give_pandas=True)
    mod = GroupedEstimator(estimator=LinearRegression(), groups="diet", shrinkage=False)
    mod.fit(df[['time', 'diet']], df['weight'])
    with pytest.raises(KeyError):
        mod.predict(df[['time', 'chick']])


def test_chickweight_raise_error_cols_missing2():
    df = load_chicken(give_pandas=True)
    mod = GroupedEstimator(estimator=LinearRegression(), groups="diet", shrinkage=False)
    mod.fit(df[['time', 'diet']], df['weight'])
    with pytest.raises(ValueError):
        mod.predict(df[['diet', 'chick']])


def test_chickweight_np_keys():
    df = load_chicken(give_pandas=True)
    mod = GroupedEstimator(estimator=LinearRegression(), groups=[1, 2], shrinkage=False)
    mod.fit(df[['time', 'chick', 'diet']].values, df['weight'].values)
    # there should still only be 50 groups on this dataset
    assert len(mod.estimators_.keys()) == 50


def test_chickweigt_string_groups():

    df = load_chicken(give_pandas=True)
    df['diet'] = ['omgomgomg' + s for s in df['diet'].astype(str)]

    X = df[['time', 'diet']]
    X_np = np.array(X)

    y = df['weight']

    # This should NOT raise errors
<<<<<<< HEAD
    GroupedEstimator(LinearRegression(), groups=['diet'], shrinkage=False).fit(X, y).predict(X)
    GroupedEstimator(LinearRegression(), groups=1, shrinkage=False).fit(X_np, y).predict(X_np)
=======
    GroupedEstimator(LinearRegression(), groups=['diet']).fit(X, y).predict(X)
    GroupedEstimator(LinearRegression(), groups=1).fit(X_np, y).predict(X_np)
>>>>>>> cba107a5
<|MERGE_RESOLUTION|>--- conflicted
+++ resolved
@@ -104,10 +104,5 @@
     y = df['weight']
 
     # This should NOT raise errors
-<<<<<<< HEAD
     GroupedEstimator(LinearRegression(), groups=['diet'], shrinkage=False).fit(X, y).predict(X)
     GroupedEstimator(LinearRegression(), groups=1, shrinkage=False).fit(X_np, y).predict(X_np)
-=======
-    GroupedEstimator(LinearRegression(), groups=['diet']).fit(X, y).predict(X)
-    GroupedEstimator(LinearRegression(), groups=1).fit(X_np, y).predict(X_np)
->>>>>>> cba107a5
