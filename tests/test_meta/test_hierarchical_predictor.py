from contextlib import nullcontext as does_not_raise
from random import randint

import narwhals as nw
import numpy as np
import pandas as pd
import polars as pl
import pytest
from sklearn import clone
from sklearn.datasets import make_classification, make_regression
from sklearn.dummy import DummyClassifier, DummyRegressor
from sklearn.linear_model import LinearRegression, LogisticRegression
from sklearn.metrics import accuracy_score, r2_score
from sklearn.pipeline import Pipeline
from sklearn.preprocessing import StandardScaler
from sklearn.utils.estimator_checks import parametrize_with_checks

from sklego.meta import HierarchicalClassifier, HierarchicalRegressor

frame_funcs = [pd.DataFrame, pl.DataFrame]

<<<<<<< HEAD

def make_hierarchical_dataset(task, frame_func=pd.DataFrame):
=======
@parametrize_with_checks([HierarchicalRegressor(estimator=LinearRegression(), groups=0)])
def test_sklearn_compatible_estimator(estimator, check):
    if check.func.__name__ in {
        "check_no_attributes_set_in_init",  # Setting **shrinkage_kwargs in init
        "check_estimators_pickle",  # Fails when input contains NaN
        "check_regressor_data_not_an_array",  # DataFrame constructor not properly called!  TODO: This should work
        "check_dtype_object",  # custom message
        "check_fit2d_1feature",  # custom message
        "check_supervised_y_2d",  # TODO: Is it possible to support multioutput?
    }:
        pytest.skip()

    check(estimator)


def make_hierarchical_dataset(task):
>>>>>>> db21a11c
    n_samples, n_features, n_informative, random_state = 1000, 10, 3, 42
    if task == "binary-classification":
        X, y = make_classification(
            n_samples=n_samples, n_features=n_features, n_informative=n_informative, random_state=random_state
        )

    elif task == "multiclass-classification":
        X, y = make_classification(
            n_samples=n_samples,
            n_features=n_features,
            n_informative=n_informative,
            random_state=random_state,
            n_classes=4,
        )

    elif task == "regression":
        X, y = make_regression(
            n_samples=n_samples, n_features=n_features, n_informative=n_informative, random_state=random_state
        )

    else:
        raise ValueError("Invalid task")

    X_ = (
        pd.DataFrame(X, columns=[f"x_{i}" for i in range(X.shape[1])])
        .assign(
            g_0=1,
            g_1=["A"] * (n_samples // 2) + ["B"] * (n_samples // 2),
            g_2=["X"] * (n_samples // 4) + ["Y"] * (n_samples // 2) + ["Z"] * (n_samples // 4),
        )
        .pipe(frame_func)
    )
    groups = ["g_0", "g_1", "g_2"]

    return X_, y, groups


def make_hierarchical_dummy(frame_func):
    df_train = frame_func(
        {
            "x": np.ones(1000),
            "g_1": ["A"] * 500 + ["B"] * 500,
            "g_2": ["X"] * 250 + ["Y"] * 500 + ["Z"] * 250,
            "target": [0] * 250 + [1] * 500 + [0] * 250,
        }
    )
    # -> will fit the following values: (g_1, g_2) in {(A,X), (A, Y), (B, Y), (B, Z)} and g_1 in {A, B}

    df_pred = frame_func({"x": [1] * 7, "g_1": ["A"] * 3 + ["B"] * 3 + ["C"], "g_2": list("XYZ") * 2 + ["X"]})

    # The following fallbacks are expected:
    # ("A", "Z") -> to estimator for g_1 = A
    # ("B", "X") -> to estimator for g_1 = B
    # ("C", "X") -> to global estimator

    return nw.from_native(df_train), nw.from_native(df_pred)


@pytest.mark.parametrize(
    "meta_cls,base_estimator,task",
    [
        (HierarchicalRegressor, LinearRegression(), "regression"),
        (HierarchicalRegressor, Pipeline([("scaler", StandardScaler()), ("model", LinearRegression())]), "regression"),
        (HierarchicalClassifier, LogisticRegression(), "binary-classification"),
        (
            HierarchicalClassifier,
            Pipeline([("scaler", StandardScaler()), ("model", LogisticRegression())]),
            "binary-classification",
        ),
        (HierarchicalClassifier, LogisticRegression(), "multiclass-classification"),
        (
            HierarchicalClassifier,
            Pipeline([("scaler", StandardScaler()), ("model", LogisticRegression())]),
            "multiclass-classification",
        ),
    ],
)
@pytest.mark.parametrize("fallback_method", ["raise", "parent"])
@pytest.mark.parametrize(
    "shrinkage",
    [
        {"shrinkage": None},
        {"shrinkage": "equal"},
        {"shrinkage": "relative"},
        {"shrinkage": "min_n_obs", "min_n_obs": 10},
        {"shrinkage": "constant", "alpha": 0.5},
    ],
)
def test_fit_predict(meta_cls, base_estimator, task, fallback_method, shrinkage):
    """Tests that the model can be fit and predict with different configurations of fallback and shrinkage methods if
    X to predict contains same groups as X used to fit.
    """
    X, y, groups = make_hierarchical_dataset(task, frame_func=frame_funcs[randint(0, 1)])

    meta_model = meta_cls(estimator=base_estimator, groups=groups, fallback_method=fallback_method, **shrinkage).fit(
        X, y
    )

    assert meta_model.estimators_ is not None
    assert meta_model.predict(X) is not None

    if task in {"binary-classification", "multiclass-classification"}:
        assert meta_model.predict_proba(X) is not None


@pytest.mark.parametrize(
    "meta_cls,base_estimator,task",
    [
        (HierarchicalRegressor, LinearRegression(), "regression"),
        (HierarchicalClassifier, LogisticRegression(), "binary-classification"),
        (HierarchicalClassifier, LogisticRegression(), "multiclass-classification"),
    ],
)
@pytest.mark.parametrize("fallback_method,context", [("raise", pytest.raises(KeyError)), ("parent", does_not_raise())])
def test_fallback(meta_cls, base_estimator, task, fallback_method, context):
    """Tests that the model fails or not when predicting with different fallback methods if X to predict contains
    unseen group values.
    """
    X, y, groups = make_hierarchical_dataset(task, frame_func=frame_funcs[randint(0, 1)])

    meta_model = meta_cls(estimator=base_estimator, groups=groups, fallback_method=fallback_method).fit(X, y)
    X[groups] = np.ones((X.shape[0], len(groups))) * -1  # Shortcut assignment that works both in pandas and polars

    with context:
        meta_model.predict(X)


@pytest.mark.parametrize(
    "meta_cls,base_estimator,task,metric",
    [
        (HierarchicalRegressor, LinearRegression(), "regression", r2_score),
        (HierarchicalClassifier, LogisticRegression(), "binary-classification", accuracy_score),
        (HierarchicalClassifier, LogisticRegression(), "multiclass-classification", accuracy_score),
    ],
)
@pytest.mark.parametrize(
    "shrinkage",
    [
        {"shrinkage": None},
        {"shrinkage": "equal"},
        {"shrinkage": "relative"},
        {"shrinkage": "min_n_obs", "min_n_obs": 10},
        {"shrinkage": "constant", "alpha": 0.5},
    ],
)
def test_shrinkage(meta_cls, base_estimator, task, metric, shrinkage):
    """Tests that the model performance is better than the base estimator when predicting with different shrinkage
    methods.
    """
    X, y, groups = make_hierarchical_dataset(task, frame_func=frame_funcs[randint(0, 1)])

    meta_model = meta_cls(estimator=clone(base_estimator), groups=groups, **shrinkage).fit(X, y)
    base_model = clone(base_estimator).fit(X.drop(columns=groups), y)

    assert metric(y, base_model.predict(X.drop(columns=groups))) <= metric(y, meta_model.predict(X))


@pytest.mark.parametrize(
    "meta_model,method",
    [
        (HierarchicalRegressor(DummyRegressor(strategy="mean"), groups=["g_1", "g_2"], check_X=False), "predict"),
        (
            HierarchicalClassifier(DummyClassifier(strategy="prior"), groups=["g_1", "g_2"], check_X=False),
            "predict_proba",
        ),
    ],
)
@pytest.mark.parametrize(
    "shrinkage,expected",
    [
        # most granual prediction is the class/target itself, fallback to parent or global is the average
        (None, [0.0, 1.0, 0.5, 0.5, 1.0, 0.0, 0.5]),
        # prediction is same as global, which is always 0.5
        (lambda x: np.array([1, 0, 0]), [0.5, 0.5, 0.5, 0.5, 0.5, 0.5, 0.5]),
        # prediction is average of global and most granual i.e. the previous two cases
        (lambda x: np.array([1, 0, 1]), [0.25, 0.75, 0.5, 0.5, 0.75, 0.25, 0.5]),
    ],
)
@pytest.mark.parametrize("frame_func", frame_funcs)
def test_expected_output(meta_model, method, shrinkage, expected, frame_func):
    df_train, df_test = make_hierarchical_dummy(frame_func)

    X_train, y_train = df_train.select("x", "g_1", "g_2"), df_train["target"]
    X_test = df_test.select("x", "g_1", "g_2")
    meta_model.set_params(shrinkage=shrinkage).fit(nw.to_native(X_train), nw.to_native(y_train))

    select_pred = lambda x: x[:, 1] if x.ndim > 1 else x
    y_pred = select_pred(getattr(meta_model, method)(nw.to_native(X_test)))

    assert np.allclose(expected, y_pred)<|MERGE_RESOLUTION|>--- conflicted
+++ resolved
@@ -19,10 +19,6 @@
 
 frame_funcs = [pd.DataFrame, pl.DataFrame]
 
-<<<<<<< HEAD
-
-def make_hierarchical_dataset(task, frame_func=pd.DataFrame):
-=======
 @parametrize_with_checks([HierarchicalRegressor(estimator=LinearRegression(), groups=0)])
 def test_sklearn_compatible_estimator(estimator, check):
     if check.func.__name__ in {
@@ -37,9 +33,7 @@
 
     check(estimator)
 
-
-def make_hierarchical_dataset(task):
->>>>>>> db21a11c
+def make_hierarchical_dataset(task, frame_func=pd.DataFrame):
     n_samples, n_features, n_informative, random_state = 1000, 10, 3, 42
     if task == "binary-classification":
         X, y = make_classification(
