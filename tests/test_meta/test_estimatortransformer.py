from unittest.mock import Mock, patch

import numpy as np
import pytest
from sklearn import clone
from sklearn.dummy import DummyClassifier
from sklearn.ensemble import HistGradientBoostingClassifier
from sklearn.linear_model import LinearRegression, Ridge
from sklearn.multioutput import MultiOutputRegressor
from sklearn.pipeline import FeatureUnion, Pipeline
from sklearn.preprocessing import OrdinalEncoder
from sklearn.utils import check_X_y
from sklearn.exceptions import NotFittedError
from sklego.common import flatten
from sklego.meta import EstimatorTransformer
from tests.conftest import general_checks, transformer_checks


@pytest.mark.parametrize("test_fn", flatten([transformer_checks, general_checks]))
def test_estimator_checks(test_fn):
    trf = EstimatorTransformer(LinearRegression(), check_input=True)
    test_fn(EstimatorTransformer.__name__, trf)


def test_values_uniform(random_xy_dataset_clf):
    X, y = random_xy_dataset_clf
    X, y = check_X_y(X, y)
    clf = DummyClassifier(strategy="most_frequent")
    transformer = EstimatorTransformer(clone(clf))
    transformed = transformer.fit(X, y).transform(X)

    assert transformed.shape == (y.shape[0], 1)
    assert np.all(transformed == clf.fit(X, y).predict(X))


def test_set_params():
    clf = DummyClassifier(strategy="most_frequent")
    transformer = EstimatorTransformer(clf)

    transformer.set_params(estimator__strategy="stratified")
    assert clf.strategy == "stratified"


def test_get_params():
    clf = DummyClassifier(strategy="most_frequent")
    transformer = EstimatorTransformer(clf)

    assert transformer.get_params() == {
        "estimator__constant": None,
        "estimator__random_state": None,
        "estimator": clf,
        "estimator__strategy": "most_frequent",
        "predict_func": "predict",
        "check_input": False,
    }


def test_shape(random_xy_dataset_regr):
    X, y = random_xy_dataset_regr
    m = X.shape[0]
    pipeline = Pipeline(
        [
            (
                "ml_features",
                FeatureUnion(
                    [
                        ("model_1", EstimatorTransformer(LinearRegression())),
                        ("model_2", EstimatorTransformer(Ridge())),
                    ]
                ),
            )
        ]
    )

    assert pipeline.fit(X, y).transform(X).shape == (m, 2)


def test_shape_multitarget(random_xy_dataset_multitarget):
    X, y = random_xy_dataset_multitarget
    m = X.shape[0]
    n = y.shape[1]
    pipeline = Pipeline([("multi_ml_features", EstimatorTransformer(MultiOutputRegressor(Ridge())))])
    assert pipeline.fit(X, y).transform(X).shape == (m, n)


@patch("sklego.meta.estimator_transformer.clone")
def test_kwargs(patched_clone, random_xy_dataset_clf):
    """Test if kwargs are properly passed to an underlying estimator."""
    X, y = random_xy_dataset_clf
    estimator = Mock()
    patched_clone.return_value = estimator

    sample_weights = np.ones(shape=len(y))
    pipeline = EstimatorTransformer(estimator)
    pipeline.fit(X, y, sample_weight=sample_weights)

    # We can't use `assert_called_with` because that compares by `==` which is ambiguous
    # on numpy arrays
<<<<<<< HEAD
    np.testing.assert_array_equal(
        X, estimator.fit.call_args[0][0]
    )
    np.testing.assert_array_equal(
        y, estimator.fit.call_args[0][1]
    )
    np.testing.assert_array_equal(
        sample_weights, estimator.fit.call_args[1]['sample_weight']
    )


def test_get_feature_names_out(random_xy_dataset_clf):
    X, y = random_xy_dataset_clf
    pipeline = EstimatorTransformer(LinearRegression())

    # We shouldn't be able to call get_feature_names_out before estimator is fitted.
    with pytest.raises(NotFittedError):
        pipeline.get_feature_names_out()

    pipeline.fit(X, y)
    feature_names = pipeline.get_feature_names_out()

    estimator_name_lower = pipeline.estimator.__class__.__name__.lower()
    expected_feature_names = [estimator_name_lower]
    np.testing.assert_array_equal(feature_names, expected_feature_names)


def test_get_feature_names_out_multitarget(random_xy_dataset_multitarget):
    X, y = random_xy_dataset_multitarget
    pipeline = EstimatorTransformer(LinearRegression())

    pipeline.fit(X, y)
    feature_names = pipeline.get_feature_names_out()

    estimator_name_lower = pipeline.estimator.__class__.__name__.lower()
    expected_feature_names = [f"{estimator_name_lower}_{i}" for i in range(pipeline.output_len_)]
    np.testing.assert_array_equal(feature_names, expected_feature_names)


def test_get_feature_names_out_featureunion(random_xy_dataset_clf):
    X, y = random_xy_dataset_clf
    pipeline = Pipeline(
        [
            (
                "ml_features",
                FeatureUnion(
                    [
                        ("model_1", EstimatorTransformer(LinearRegression())),
                        ("model_2", EstimatorTransformer(Ridge())),
                    ]
                ),
            )
        ]
    )

    # We shouldn't be able to call get_feature_names_out before estimator is fitted.
    with pytest.raises(NotFittedError):
        pipeline.get_feature_names_out()

    pipeline.fit(X, y)
    feature_names = pipeline.get_feature_names_out()
    expected_feature_names = ["model_1__linearregression", "model_2__ridge"]
    np.testing.assert_array_equal(feature_names, expected_feature_names)
=======
    np.testing.assert_array_equal(X, estimator.fit.call_args[0][0])
    np.testing.assert_array_equal(y, estimator.fit.call_args[0][1])
    np.testing.assert_array_equal(sample_weights, estimator.fit.call_args[1]["sample_weight"])


@pytest.mark.parametrize(
    "X",
    [
        np.array([[np.nan, 4], [7, 3], [5, 5], [7, 2], [5, 7]]),
        np.array([["a", 4], ["a", 3], ["b", 5], ["b", 2], ["b", 7]]),
    ],
)
def test_nan_and_string_input(X):
    """Test X containing nan and string with check_input=False."""
    y = np.array([1, 0, 1, 0, 1])
    clf = Pipeline([("encoder", OrdinalEncoder()), ("gbm", HistGradientBoostingClassifier())])
    transformer = EstimatorTransformer(clf, check_input=False)
    transformed = transformer.fit(X, y).transform(X)

    assert transformed.shape == (y.shape[0], 1)
    assert np.all(transformed == clf.fit(X, y).predict(X))
>>>>>>> 8cabda3a
<|MERGE_RESOLUTION|>--- conflicted
+++ resolved
@@ -96,7 +96,6 @@
 
     # We can't use `assert_called_with` because that compares by `==` which is ambiguous
     # on numpy arrays
-<<<<<<< HEAD
     np.testing.assert_array_equal(
         X, estimator.fit.call_args[0][0]
     )
@@ -160,7 +159,6 @@
     feature_names = pipeline.get_feature_names_out()
     expected_feature_names = ["model_1__linearregression", "model_2__ridge"]
     np.testing.assert_array_equal(feature_names, expected_feature_names)
-=======
     np.testing.assert_array_equal(X, estimator.fit.call_args[0][0])
     np.testing.assert_array_equal(y, estimator.fit.call_args[0][1])
     np.testing.assert_array_equal(sample_weights, estimator.fit.call_args[1]["sample_weight"])
@@ -181,5 +179,4 @@
     transformed = transformer.fit(X, y).transform(X)
 
     assert transformed.shape == (y.shape[0], 1)
-    assert np.all(transformed == clf.fit(X, y).predict(X))
->>>>>>> 8cabda3a
+    assert np.all(transformed == clf.fit(X, y).predict(X))