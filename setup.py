import os
from setuptools import setup, find_packages

import sklego

base_packages = [
    "scikit-learn>=1.0",
    "pandas>=1.1.5",
    "Deprecated>=1.2.6",
]
cvxpy_packages = ["cvxpy>=1.1.8"]
<<<<<<< HEAD
umap_packages = ["umap-learn>=0.4.6"]
all_packages = cvxpy_packages + umap_packages
=======
patsy_packages = ["patsy>=0.5.1"]
formulaic_packages = ["formulaic>=0.6.0"]
all_packages = cvxpy_packages + patsy_packages + formulaic_packages
>>>>>>> ecc11aa6

docs_packages = [
    "sphinx==4.5.0",
    "sphinx_rtd_theme==1.0.0",
    "nbsphinx==0.8.8",
    "recommonmark==0.7.1"
]
test_packages = all_packages + [  # we need extras packages for their tests
    "flake8>=3.6.0",
    "nbval>=0.9.1",
    "pytest>=6.2.5",
    "pytest-xdist>=1.34.0",
    "black>=19.3b0",
    "pytest-cov>=2.6.1",
    "pytest-mock>=1.6.3",
    "pre-commit>=1.18.3",
]
util_packages = [
    "matplotlib>=3.0.2",
    "jupyter>=1.0.0",
    "jupyterlab>=0.35.4",
]
dev_packages = docs_packages + test_packages + util_packages


def read(fname):
    return open(os.path.join(os.path.dirname(__file__), fname)).read()


setup(
    name="scikit-lego",
    version=sklego.__version__,
    description="a collection of lego bricks for scikit-learn pipelines",
    author="Vincent D. Warmerdam & Matthijs Brouns",
    url="https://scikit-lego.netlify.app/",
    packages=find_packages(exclude=["notebooks", "tests"]),
    package_data={"sklego": ["data/*.zip"]},
    long_description=read("readme.md"),
    long_description_content_type="text/markdown",
    install_requires=base_packages,
    extras_require={
        "base": base_packages,
        "cvxpy": cvxpy_packages,
<<<<<<< HEAD
        "umap": umap_packages,
=======
        "patsy": patsy_packages,
        "formulaic": formulaic_packages,
>>>>>>> ecc11aa6
        "all": all_packages,
        "docs": docs_packages,
        "dev": dev_packages,
        "test": test_packages,
    },
    classifiers=[
        "Intended Audience :: Developers",
        "Intended Audience :: Science/Research",
        "Programming Language :: Python :: 3",
        "Programming Language :: Python :: 3.8",
        "Programming Language :: Python :: 3.9",
        "Programming Language :: Python :: 3.10",
        "License :: OSI Approved :: MIT License",
        "Topic :: Scientific/Engineering",
        "Topic :: Scientific/Engineering :: Artificial Intelligence",
    ],
)<|MERGE_RESOLUTION|>--- conflicted
+++ resolved
@@ -9,14 +9,10 @@
     "Deprecated>=1.2.6",
 ]
 cvxpy_packages = ["cvxpy>=1.1.8"]
-<<<<<<< HEAD
 umap_packages = ["umap-learn>=0.4.6"]
-all_packages = cvxpy_packages + umap_packages
-=======
 patsy_packages = ["patsy>=0.5.1"]
 formulaic_packages = ["formulaic>=0.6.0"]
-all_packages = cvxpy_packages + patsy_packages + formulaic_packages
->>>>>>> ecc11aa6
+all_packages = cvxpy_packages + patsy_packages + formulaic_packages + umap_packages
 
 docs_packages = [
     "sphinx==4.5.0",
@@ -60,12 +56,9 @@
     extras_require={
         "base": base_packages,
         "cvxpy": cvxpy_packages,
-<<<<<<< HEAD
         "umap": umap_packages,
-=======
         "patsy": patsy_packages,
         "formulaic": formulaic_packages,
->>>>>>> ecc11aa6
         "all": all_packages,
         "docs": docs_packages,
         "dev": dev_packages,
