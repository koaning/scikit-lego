--- conflicted
+++ resolved
@@ -7,17 +7,9 @@
                  "pandas>=0.23.4", "patsy>=0.5.1", "autograd>=1.2"]
 
 docs_packages = ["sphinx>=1.8.5", "sphinx_rtd_theme>=0.4.3"]
-<<<<<<< HEAD
-dev_packages = docs_packages + ["flake8>=3.6.0", "matplotlib>=3.0.2",
-                                "pytest==4.0.2", "nbval>=0.9.1",
-                                "plotnine>=0.5.1", "jupyter==1.0.0",
-                                "jupyterlab==0.35.4",
-                                "plotly>=3.7.1"]
-=======
 dev_packages = docs_packages + ["flake8>=3.6.0", "matplotlib>=3.0.2", "pytest>=4.0.2",
                                 "nbval>=0.9.1", "plotnine>=0.5.1", "jupyter>=1.0.0",
-                                "jupyterlab>=0.35.4", "pytest-cov>=2.6.1"]
->>>>>>> ebcb9b9a
+                                "jupyterlab>=0.35.4", "pytest-cov>=2.6.1", "plotly>=3.7.1"]
 
 
 def read(fname):
