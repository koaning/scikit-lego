--- conflicted
+++ resolved
@@ -14,13 +14,9 @@
 Brouns and Vincent D. Warmerdam as a tool to teach people how
 to contribute to open source. 
 
-<<<<<<< HEAD
 Note that we're not formally affiliated with the scikit-learn project at all. 
 
 The same holds with lego. LEGO® is a trademark of the LEGO Group of companies which does not sponsor, authorize or endorse this site.
-=======
-We're not (!) formally affiliated with the scikit-learn project at all. Same holds with lego. 
->>>>>>> 0c8b9f8f
 
 ## Installation
 
