--- conflicted
+++ resolved
@@ -17,9 +17,5 @@
 
 docs:
 	sphinx-apidoc -f -o doc/api sklego
-<<<<<<< HEAD
 	sphinx-build doc docs
-	touch docs/.nojekyll
-=======
-	sphinx-build doc docs
->>>>>>> b68ef1f3
+	touch docs/.nojekyll