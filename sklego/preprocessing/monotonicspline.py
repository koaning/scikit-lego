--- conflicted
+++ resolved
@@ -3,11 +3,7 @@
 from sklearn.preprocessing import SplineTransformer
 from sklearn.utils.validation import FLOAT_DTYPES, check_is_fitted
 
-<<<<<<< HEAD
-from sklego._sklearn_compat import _check_n_features, check_array
-=======
 from sklego._sklearn_compat import validate_data
->>>>>>> f2f28bb4
 
 
 class MonotonicSplineTransformer(TransformerMixin, BaseEstimator):
@@ -57,12 +53,7 @@
         ValueError
             If `X` contains non-numeric columns.
         """
-<<<<<<< HEAD
-        X = check_array(X, estimator=self, copy=True, ensure_all_finite=False, dtype=FLOAT_DTYPES)
-        _check_n_features(self, X, reset=True)
-=======
         X = validate_data(self, X=X, copy=True, ensure_all_finite=False, dtype=FLOAT_DTYPES, reset=True)
->>>>>>> f2f28bb4
         # If X contains infs, we need to replace them by nans before computing quantiles
         self.spline_transformer_ = {
             col: SplineTransformer(n_knots=self.n_knots, degree=self.degree, knots=self.knots).fit(
@@ -90,13 +81,8 @@
             If the number of columns from `X` differs from the number of columns when fitting.
         """
         check_is_fitted(self, "spline_transformer_")
-<<<<<<< HEAD
-        X = check_array(X, estimator=self, ensure_all_finite=False, dtype=FLOAT_DTYPES)
-        _check_n_features(self, X, reset=False)
-=======
         X = validate_data(self, X=X, ensure_all_finite=False, dtype=FLOAT_DTYPES, reset=False)
 
->>>>>>> f2f28bb4
         out = []
         for col in range(X.shape[1]):
             out.append(
