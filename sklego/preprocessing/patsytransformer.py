try:
    import patsy
except ImportError:
    from sklego.notinstalled import NotInstalledPackage

    patsy = NotInstalledPackage("patsy")

import numpy as np
<<<<<<< HEAD
from patsy import PatsyError, build_design_matrices, dmatrix
=======
from deprecated import deprecated
>>>>>>> 2042d513
from sklearn.base import BaseEstimator, TransformerMixin
from sklearn.utils.validation import check_is_fitted


@deprecated(
    version="0.6.17",
    reason="Please use `sklego.preprocessing.FormulaicTransformer` instead. "
    "This object will be removed from the preprocessing submodule in version 0.8.0.",
)
class PatsyTransformer(TransformerMixin, BaseEstimator):
    """The `PatsyTransformer` offers a method to select the right columns from a dataframe as well as a DSL for
    transformations.

    It is inspired from R formulas. This is can be useful as a first step in the pipeline.

    Parameters
    ----------
    formula : str
        A patsy-compatible formula.
    return_type : Literal["matrix", "dataframe"], default="matrix"
        Either "matrix" or "dataframe", passed on to patsy.

    Attributes
    ----------
    design_info_ : [patsy.DesignInfo](https://patsy.readthedocs.io/en/latest/API-reference.html#patsy.DesignInfo)
        A DesignInfo object holds metadata about a design matrix.
    """

    def __init__(self, formula, return_type="matrix"):
        self.formula = formula
        self.return_type = return_type

    def fit(self, X, y=None):
<<<<<<< HEAD
        """Fits the transformer on input data `X` by constructing a design matrix given the `formula`.

        Parameters
        ----------
        X : array-like of shape (n_samples, n_features)
            The data to fit.
        y : array-like of shape (n_samples,), default=None
            Ignored, present for compatibility.

        Returns
        -------
        self : PatsyTransformer
            The fitted transformer.
        """
        X_ = dmatrix(self.formula, X, NA_action="raise", return_type=self.return_type)

        # check the number of observations hasn't changed. This ought not to be necessary given NA_action='raise' above
        # but just to be safe
        assert np.array(X_).shape[0] == np.array(X).shape[0]
=======
        """Fits the estimator"""
        X_ = patsy.dmatrix(
            self.formula, X, NA_action="raise", return_type=self.return_type
        )

        # check the number of observations hasn't changed. This ought not to
        # be necessary given NA_action='raise' above but just to be safe
        if np.asarray(X_).shape[0] != np.asarray(X).shape[0]:
            raise RuntimeError(
                "Number of observations has changed during fit. "
                "This is likely because some rows have been removed "
                "due to NA values."
            )
>>>>>>> 2042d513
        self.design_info_ = X_.design_info
        return self

    def transform(self, X):
        """Transform `X` by applying the fitted formula.

        Parameters
        ----------
        X : array-like of shape (n_samples, n_features)
            The data to transform.

        Returns
        -------
        patsy.DesignMatrix | pd.DataFrame

            - DesignMatrix if return_type="matrix" (the default)
            - pd.DataFrame if return_type="dataframe"
        """
        check_is_fitted(self, "design_info_")
        try:
<<<<<<< HEAD
            return build_design_matrices([self.design_info_], X, return_type=self.return_type)[0]
        except PatsyError as e:
=======
            return patsy.build_design_matrices(
                [self.design_info_], X, return_type=self.return_type
            )[0]
        except patsy.PatsyError as e:
>>>>>>> 2042d513
            raise RuntimeError from e<|MERGE_RESOLUTION|>--- conflicted
+++ resolved
@@ -6,11 +6,7 @@
     patsy = NotInstalledPackage("patsy")
 
 import numpy as np
-<<<<<<< HEAD
-from patsy import PatsyError, build_design_matrices, dmatrix
-=======
 from deprecated import deprecated
->>>>>>> 2042d513
 from sklearn.base import BaseEstimator, TransformerMixin
 from sklearn.utils.validation import check_is_fitted
 
@@ -44,7 +40,6 @@
         self.return_type = return_type
 
     def fit(self, X, y=None):
-<<<<<<< HEAD
         """Fits the transformer on input data `X` by constructing a design matrix given the `formula`.
 
         Parameters
@@ -59,13 +54,6 @@
         self : PatsyTransformer
             The fitted transformer.
         """
-        X_ = dmatrix(self.formula, X, NA_action="raise", return_type=self.return_type)
-
-        # check the number of observations hasn't changed. This ought not to be necessary given NA_action='raise' above
-        # but just to be safe
-        assert np.array(X_).shape[0] == np.array(X).shape[0]
-=======
-        """Fits the estimator"""
         X_ = patsy.dmatrix(
             self.formula, X, NA_action="raise", return_type=self.return_type
         )
@@ -78,7 +66,6 @@
                 "This is likely because some rows have been removed "
                 "due to NA values."
             )
->>>>>>> 2042d513
         self.design_info_ = X_.design_info
         return self
 
@@ -99,13 +86,8 @@
         """
         check_is_fitted(self, "design_info_")
         try:
-<<<<<<< HEAD
-            return build_design_matrices([self.design_info_], X, return_type=self.return_type)[0]
-        except PatsyError as e:
-=======
             return patsy.build_design_matrices(
                 [self.design_info_], X, return_type=self.return_type
             )[0]
         except patsy.PatsyError as e:
->>>>>>> 2042d513
             raise RuntimeError from e