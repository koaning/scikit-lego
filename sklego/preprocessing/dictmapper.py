--- conflicted
+++ resolved
@@ -19,8 +19,10 @@
 
     Attributes
     ----------
+    n_features_in_ : int
+        Number of features seen during `fit`.
     dim_ : int
-        Number of features seen during `fit`.
+        Deprecated, please use `n_features_in_` instead.
     """
 
     def __init__(self, mapper, default):
@@ -81,11 +83,6 @@
             ensure_2d=True,
         )
 
-<<<<<<< HEAD
-        if X.shape[1] != self.dim_:
-            raise ValueError(f"number of columns {X.shape[1]} does not match fit size {self.dim_}")
-        return np.vectorize(self.mapper.get, otypes=[int])(X, self.default)
-=======
         if X.shape[1] != self.n_features_in_:
             raise ValueError(
                 f"number of columns {X.shape[1]} does not match fit size {self.n_features_in_}"
@@ -98,5 +95,4 @@
             "Please use `n_features_in_` instead of `dim_`, `dim_` will be deprecated in future versions",
             DeprecationWarning,
         )
-        return self.n_features_in_
->>>>>>> 2042d513
+        return self.n_features_in_