from warnings import warn

import numpy as np
from sklearn.base import BaseEstimator, TransformerMixin
from sklearn.utils.validation import check_is_fitted

<<<<<<< HEAD
from sklego._sklearn_compat import _check_n_features, check_array
=======
from sklego._sklearn_compat import validate_data
>>>>>>> f2f28bb4


class DictMapper(TransformerMixin, BaseEstimator):
    """The `DictMapper` transformer maps the values of columns according to the input `mapper` dictionary, fall back to
    the `default` value if the key is not present in the dictionary.

    Parameters
    ----------
    mapper : dict[..., int]
        The dictionary containing the mapping of the values.
    default : int
        The value to fall back to if the value is not in the mapper.

    Attributes
    ----------
    n_features_in_ : int
        Number of features seen during `fit`.
    dim_ : int
        Deprecated, please use `n_features_in_` instead.

    Examples
    --------
    ```py
    import pandas as pd
    from sklego.preprocessing.dictmapper import DictMapper
    from sklearn.compose import ColumnTransformer

    X = pd.DataFrame({
        "city_pop": ["Amsterdam", "Leiden", "Utrecht", "None", "Haarlem"]
    })

    mapper = {
        "Amsterdam": 1_181_817,
        "Leiden": 130_181,
        "Utrecht": 367_984,
        "Haarlem": 165_396,
    }

    ct = ColumnTransformer([("dictmapper", DictMapper(mapper, 0), ["city_pop"])])
    X_trans = ct.fit_transform(X)
    X_trans
    # array([[1181817],
    #        [ 130181],
    #        [ 367984],
    #        [      0],
    #        [ 165396]])
    ```
    """

    _required_parameters = ["mapper", "default"]

    def __init__(self, mapper, default):
        self.mapper = mapper
        self.default = default

    def fit(self, X, y=None):
        """Checks the input data and records the number of features.

        Parameters
        ----------
        X : array-like of shape (n_samples, n_features)
            The data to fit.
        y : array-like of shape (n_samples,), default=None
            Ignored, present for compatibility.

        Returns
        -------
        self : DictMapper
            The fitted transformer.
        """
<<<<<<< HEAD
        X = check_array(X, estimator=self, copy=True, dtype=None, ensure_2d=True, ensure_all_finite=False)
        _check_n_features(self, X, reset=True)

=======
        X = validate_data(self, X=X, copy=True, dtype=None, ensure_2d=True, ensure_all_finite=False, reset=True)
>>>>>>> f2f28bb4
        return self

    def transform(self, X):
        """Performs the mapping on the column(s) of `X`.

        Parameters
        ----------
        X : array-like of shape (n_samples, n_features)
            The data for which the mapping will be applied.

        Returns
        -------
        np.ndarray of shape (n_samples, n_features)
            The data with the mapping applied.

        Raises
        ------
        ValueError
            If the number of columns from `X` differs from the number of columns when fitting.
        """
        check_is_fitted(self, ["n_features_in_"])
<<<<<<< HEAD
        X = check_array(X, estimator=self, copy=True, dtype=None, ensure_2d=True, ensure_all_finite=False)
        _check_n_features(self, X, reset=False)
=======
        X = validate_data(self, X=X, copy=True, dtype=None, ensure_2d=True, ensure_all_finite=False, reset=False)
>>>>>>> f2f28bb4
        return np.vectorize(self.mapper.get, otypes=[int])(X, self.default)

    @property
    def dim_(self):
        warn(
            "Please use `n_features_in_` instead of `dim_`, `dim_` will be deprecated in future versions",
            DeprecationWarning,
        )
        return self.n_features_in_

    def _more_tags(self):
        return {"preserves_dtype": None, "allow_nan": True, "no_validation": True}

    def __sklearn_tags__(self):
        tags = super().__sklearn_tags__()
        tags.transformer_tags.preserves_dtype = []
        tags.input_tags.allow_nan = True
        tags.no_validation = True
        return tags<|MERGE_RESOLUTION|>--- conflicted
+++ resolved
@@ -4,11 +4,7 @@
 from sklearn.base import BaseEstimator, TransformerMixin
 from sklearn.utils.validation import check_is_fitted
 
-<<<<<<< HEAD
-from sklego._sklearn_compat import _check_n_features, check_array
-=======
 from sklego._sklearn_compat import validate_data
->>>>>>> f2f28bb4
 
 
 class DictMapper(TransformerMixin, BaseEstimator):
@@ -79,13 +75,7 @@
         self : DictMapper
             The fitted transformer.
         """
-<<<<<<< HEAD
-        X = check_array(X, estimator=self, copy=True, dtype=None, ensure_2d=True, ensure_all_finite=False)
-        _check_n_features(self, X, reset=True)
-
-=======
         X = validate_data(self, X=X, copy=True, dtype=None, ensure_2d=True, ensure_all_finite=False, reset=True)
->>>>>>> f2f28bb4
         return self
 
     def transform(self, X):
@@ -107,12 +97,7 @@
             If the number of columns from `X` differs from the number of columns when fitting.
         """
         check_is_fitted(self, ["n_features_in_"])
-<<<<<<< HEAD
-        X = check_array(X, estimator=self, copy=True, dtype=None, ensure_2d=True, ensure_all_finite=False)
-        _check_n_features(self, X, reset=False)
-=======
         X = validate_data(self, X=X, copy=True, dtype=None, ensure_2d=True, ensure_all_finite=False, reset=False)
->>>>>>> f2f28bb4
         return np.vectorize(self.mapper.get, otypes=[int])(X, self.default)
 
     @property
