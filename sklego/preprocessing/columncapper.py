from warnings import warn

import numpy as np
from sklearn.base import BaseEstimator, TransformerMixin
from sklearn.utils import check_array
from sklearn.utils.validation import FLOAT_DTYPES, check_is_fitted


class ColumnCapper(TransformerMixin, BaseEstimator):
    """The `ColumnCapper` transformer caps the values of columns according to the given quantile thresholds.

    The capping is performed independently for each column of the input data. The quantile thresholds are computed
    during the fitting phase. The capping is performed during the transformation phase.

    Parameters
    ----------
    quantile_range : Tuple[float, float] | List[float], default=(5.0, 95.0)
        The quantile ranges to perform the capping. Their values must be in the interval [0; 100].
    interpolation : Literal["linear", "lower", "higher", "midpoint", "nearest"], default="linear"
        The interpolation method to compute the quantiles when the desired quantile lies between two data points `i`
        and `j`. This value is passed to
        [`numpy.nanquantile`](https://numpy.org/doc/stable/reference/generated/numpy.nanquantile.html) function.

        The Available values are:

        - `"linear"`: `i + (j - i) * fraction`, where `fraction` is the fractional part of the index surrounded by `i`
            and `j`.
        * `"lower"`: `i`.
        * `"higher"`: `j`.
        * `"nearest"`: `i` or `j` whichever is nearest.
        * `"midpoint"`: (`i` + `j`) / 2.
    discard_infs : bool, default=False
        Whether to discard `-np.inf` and `np.inf` values or not. If False, such values will be capped. If True,
        they will be replaced by `np.nan`.

        !!! info
            Setting `discard_infs=True` is important if the `inf` values are results of divisions by 0, which are
            interpreted by `pandas` as `-np.inf` or `np.inf` depending on the sign of the numerator.
    copy : bool, default=True
        If False, try to avoid a copy and do inplace capping instead. This is not guaranteed to always work inplace;
        e.g. if the data is not a NumPy array or scipy.sparse CSR matrix, a copy may still be returned.

    Attributes
    ----------
    quantiles_ : np.ndarray of shape (2, n_features)
        The computed quantiles for each column of the input data. The first row contains the lower quantile, the second
        row contains the upper quantile.
    n_columns_ : int
        Number of features seen during `fit`.

    Examples
    --------
    ```py
    import pandas as pd
    import numpy as np
    from sklego.preprocessing import ColumnCapper

    df = pd.DataFrame({'a':[2, 4.5, 7, 9], 'b':[11, 12, np.inf, 14]})
    df
    '''
         a     b
    0  2.0  11.0
    1  4.5  12.0
    2  7.0   inf
    3  9.0  14.0
    '''

    capper = ColumnCapper()
    capper.fit_transform(df)
    '''
    array([[ 2.375, 11.1  ],
           [ 4.5  , 12.   ],
           [ 7.   , 13.8  ],
           [ 8.7  , 13.8  ]])
    '''

    capper = ColumnCapper(discard_infs=True) # Discarding infs
    df[['a', 'b']] = capper.fit_transform(df)
    df
    '''
           a     b
    0  2.375  11.1
    1  4.500  12.0
    2  7.000   NaN
    3  8.700  13.8
    '''
    ```
    """

    def __init__(
        self,
        quantile_range=(5.0, 95.0),
        interpolation="linear",
        discard_infs=False,
        copy=True,
    ):
        self._check_quantile_range(quantile_range)
        self._check_interpolation(interpolation)

        self.quantile_range = quantile_range
        self.interpolation = interpolation
        self.discard_infs = discard_infs
        self.copy = copy

    def fit(self, X, y=None):
        """Fit the `ColumnCapper` transformer by computing quantiles for each column of `X`.

        Parameters
        ----------
        X : array-like of shape (n_samples, n_features)
            The data used to compute the quantiles for capping.
        y : array-like of shape (n_samples,), default=None
            Ignored, present for compatibility.

        Returns
        -------
        self : ColumnCapper
            The fitted transformer.

        Raises
        ------
        ValueError
            If `X` contains non-numeric columns.
        """
        X = check_array(X, copy=True, force_all_finite=False, dtype=FLOAT_DTYPES, estimator=self)

        # If X contains infs, we need to replace them by nans before computing quantiles
        np.putmask(X, (X == np.inf) | (X == -np.inf), np.nan)

        # There should be no column containing only nan cells at this point. If that's not the case,
        # it means that the user asked ColumnCapper to fit some column containing only nan or inf cells.
        nans_mask = np.isnan(X)
        invalid_columns_mask = nans_mask.sum(axis=0) == X.shape[0]  # Contains as many nans as rows
        if invalid_columns_mask.any():
            raise ValueError("ColumnCapper cannot fit columns containing only inf/nan values")

        q = [quantile_limit / 100 for quantile_limit in self.quantile_range]
        self.quantiles_ = np.nanquantile(a=X, q=q, axis=0, overwrite_input=True, method=self.interpolation)

        # Saving the number of columns to ensure coherence between fit and transform inputs
        self.n_features_in_ = X.shape[1]

        return self

    def transform(self, X):
        """Performs the capping on the column(s) of `X` according to the quantile thresholds computed during fitting.

        Parameters
        ----------
        X : array-like of shape (n_samples, n_features)
            The data for which the capping limit(s) will be applied.

        Returns
        -------
        X : np.ndarray of shape (n_samples, n_features)
            `X` values with capped limits.

        Raises
        ------
        ValueError
            If the number of columns from `X` differs from the number of columns when fitting.
        """
        check_is_fitted(self, "quantiles_")
        X = check_array(
            X,
            copy=self.copy,
            force_all_finite=False,
            dtype=FLOAT_DTYPES,
            estimator=self,
        )

<<<<<<< HEAD
        if X.shape[1] != self.n_columns_:
            raise ValueError("X must have the same number of columns in fit and transform")
=======
        if X.shape[1] != self.n_features_in_:
            raise ValueError(
                "X must have the same number of columns in fit and transform"
            )
>>>>>>> 2042d513

        if self.discard_infs:
            np.putmask(X, (X == np.inf) | (X == -np.inf), np.nan)

        # Actually capping
        X = np.minimum(X, self.quantiles_[1, :])
        X = np.maximum(X, self.quantiles_[0, :])

        return X

    @staticmethod
    def _check_quantile_range(quantile_range):
        """Checks for the validity of quantile_range.

        Parameters
        ----------
        quantile_range : Tuple[float, float] | List[float]
            The quantile ranges to perform the capping. Their values must be in the interval [0; 100].

        Raises
        ------
        TypeError
            If `quantile_range` is not a tuple or a list.
        ValueError
            - If `quantile_range` does not contain exactly 2 elements.
            - If `quantile_range` contains values outside of [0; 100].
            - If `quantile_range` contains values in the wrong order.
        """
        if not isinstance(quantile_range, tuple) and not isinstance(quantile_range, list):
            raise TypeError("quantile_range must be a tuple or a list")
        if len(quantile_range) != 2:
            raise ValueError("quantile_range must contain 2 elements: min_quantile and max_quantile")

        min_quantile, max_quantile = quantile_range

        for quantile in min_quantile, max_quantile:
            if not isinstance(quantile, float) and not isinstance(quantile, int):
                raise TypeError("min_quantile and max_quantile must be numbers")
            if quantile < 0 or 100 < quantile:
                raise ValueError("min_quantile and max_quantile must be in [0; 100]")

        if min_quantile > max_quantile:
            raise ValueError("min_quantile must be less than or equal to max_quantile")

    @staticmethod
    def _check_interpolation(interpolation):
        """Checks for the validity of interpolation.

        Parameters
        ----------
        interpolation : Literal["linear", "lower", "higher", "midpoint", "nearest"]
            Interpolation method to compute the quantiles

        Raises
        ------
        ValueError
            If `interpolation` is not one of the allowed values.
        """
        allowed_interpolations = ("linear", "lower", "higher", "midpoint", "nearest")
        if interpolation not in allowed_interpolations:
<<<<<<< HEAD
            raise ValueError("Available interpolation methods: {}".format(", ".join(allowed_interpolations)))
=======
            raise ValueError(
                "Available interpolation methods: {}".format(
                    ", ".join(allowed_interpolations)
                )
            )

    @property
    def n_columns_(self):
        warn(
            "Please use `n_features_in_` instead of `n_columns_`, `n_columns_` will be deprecated in future versions",
            DeprecationWarning,
        )
        return self.n_features_in_
>>>>>>> 2042d513
<|MERGE_RESOLUTION|>--- conflicted
+++ resolved
@@ -45,8 +45,10 @@
     quantiles_ : np.ndarray of shape (2, n_features)
         The computed quantiles for each column of the input data. The first row contains the lower quantile, the second
         row contains the upper quantile.
+    n_features_in_ : int
+        Number of features seen during `fit`.
     n_columns_ : int
-        Number of features seen during `fit`.
+        Deprecated, please use `n_features_in_` instead.
 
     Examples
     --------
@@ -122,7 +124,9 @@
         ValueError
             If `X` contains non-numeric columns.
         """
-        X = check_array(X, copy=True, force_all_finite=False, dtype=FLOAT_DTYPES, estimator=self)
+        X = check_array(
+            X, copy=True, force_all_finite=False, dtype=FLOAT_DTYPES, estimator=self
+        )
 
         # If X contains infs, we need to replace them by nans before computing quantiles
         np.putmask(X, (X == np.inf) | (X == -np.inf), np.nan)
@@ -130,12 +134,18 @@
         # There should be no column containing only nan cells at this point. If that's not the case,
         # it means that the user asked ColumnCapper to fit some column containing only nan or inf cells.
         nans_mask = np.isnan(X)
-        invalid_columns_mask = nans_mask.sum(axis=0) == X.shape[0]  # Contains as many nans as rows
+        invalid_columns_mask = (
+            nans_mask.sum(axis=0) == X.shape[0]
+        )  # Contains as many nans as rows
         if invalid_columns_mask.any():
-            raise ValueError("ColumnCapper cannot fit columns containing only inf/nan values")
+            raise ValueError(
+                "ColumnCapper cannot fit columns containing only inf/nan values"
+            )
 
         q = [quantile_limit / 100 for quantile_limit in self.quantile_range]
-        self.quantiles_ = np.nanquantile(a=X, q=q, axis=0, overwrite_input=True, method=self.interpolation)
+        self.quantiles_ = np.nanquantile(
+            a=X, q=q, axis=0, overwrite_input=True, method=self.interpolation
+        )
 
         # Saving the number of columns to ensure coherence between fit and transform inputs
         self.n_features_in_ = X.shape[1]
@@ -169,15 +179,10 @@
             estimator=self,
         )
 
-<<<<<<< HEAD
-        if X.shape[1] != self.n_columns_:
-            raise ValueError("X must have the same number of columns in fit and transform")
-=======
         if X.shape[1] != self.n_features_in_:
             raise ValueError(
                 "X must have the same number of columns in fit and transform"
             )
->>>>>>> 2042d513
 
         if self.discard_infs:
             np.putmask(X, (X == np.inf) | (X == -np.inf), np.nan)
@@ -206,10 +211,14 @@
             - If `quantile_range` contains values outside of [0; 100].
             - If `quantile_range` contains values in the wrong order.
         """
-        if not isinstance(quantile_range, tuple) and not isinstance(quantile_range, list):
+        if not isinstance(quantile_range, tuple) and not isinstance(
+            quantile_range, list
+        ):
             raise TypeError("quantile_range must be a tuple or a list")
         if len(quantile_range) != 2:
-            raise ValueError("quantile_range must contain 2 elements: min_quantile and max_quantile")
+            raise ValueError(
+                "quantile_range must contain 2 elements: min_quantile and max_quantile"
+            )
 
         min_quantile, max_quantile = quantile_range
 
@@ -238,9 +247,6 @@
         """
         allowed_interpolations = ("linear", "lower", "higher", "midpoint", "nearest")
         if interpolation not in allowed_interpolations:
-<<<<<<< HEAD
-            raise ValueError("Available interpolation methods: {}".format(", ".join(allowed_interpolations)))
-=======
             raise ValueError(
                 "Available interpolation methods: {}".format(
                     ", ".join(allowed_interpolations)
@@ -253,5 +259,4 @@
             "Please use `n_features_in_` instead of `n_columns_`, `n_columns_` will be deprecated in future versions",
             DeprecationWarning,
         )
-        return self.n_features_in_
->>>>>>> 2042d513
+        return self.n_features_in_