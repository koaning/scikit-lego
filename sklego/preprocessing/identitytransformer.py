from sklearn.base import BaseEstimator, TransformerMixin
from sklearn.utils.validation import check_is_fitted

from sklego._sklearn_compat import _check_n_features, check_array


class IdentityTransformer(TransformerMixin, BaseEstimator):
    """The `IdentityTransformer` returns what it is fed. Does not apply any transformation.

    The reason for having it is because you can build more expressive pipelines.

    Parameters
    ----------
    check_X : bool, default=False
        Whether to validate `X` to be non-empty 2D array of finite values and attempt to cast `X` to float.
        If disabled, the model/pipeline is expected to handle e.g. missing, non-numeric, or non-finite values.

    Attributes
    ----------
    n_samples_ : int
        The number of samples seen during `fit`.
    n_features_in_ : int
        The number of features seen during `fit`.
    shape_ : tuple[int, int]
        Deprecated, please use `n_samples_` and `n_features_in_` instead.

    Examples
    --------
    ```py
    import pandas as pd
    from sklego.preprocessing import IdentityTransformer

    df = pd.DataFrame({
        "name": ["Swen", "Victor", "Alex"],
        "length": [1.82, 1.85, 1.80],
        "shoesize": [42, 44, 45]
    })

    IdentityTransformer().fit_transform(df)
    #	name	length	shoesize
    # 0	Swen	1.82	42
    # 1	Victor	1.85	44
    # 2	Alex	1.80	45

    #using check_X=True to validate `X` to be non-empty 2D array of finite values and attempt to cast `X` to float
    IdentityTransformer(check_X=True).fit_transform(df.drop(columns="name"))
    # array([[ 1.82, 42.  ],
    #        [ 1.85, 44.  ],
    #        [ 1.8 , 45.  ]])
    ```
    """

    def __init__(self, check_X: bool = False):
        self.check_X = check_X

    def fit(self, X, y=None):
        """Check the input data if `check_X` is enabled and and records its shape.

        Parameters
        ----------
        X : array-like of shape (n_samples, n_features)
            The data to fit.
        y : array-like of shape (n_samples,), default=None
            Ignored, present for compatibility.

        Returns
        -------
        self : IdentityTransformer
            The fitted transformer.
        """
        if self.check_X:
<<<<<<< HEAD
            X = check_array(X, estimator=self, copy=True)
        _check_n_features(self, X, reset=True)
=======
            X = validate_data(self, X=X, copy=True, reset=True)
        else:
            _check_n_features(self, X, reset=True)
>>>>>>> f2f28bb4
        self.n_samples_, self.n_features_in_ = X.shape
        return self

    def transform(self, X):
        """Performs identity "transformation" on `X` - which is no transformation at all.

        Parameters
        ----------
        X : array-like of shape (n_samples, n_features)
            Input data.

        Returns
        -------
        array-like of shape (n_samples, n_features)
            Unchanged input data.

        Raises
        ------
        ValueError
            If the number of columns from `X` differs from the number of columns when fitting.
        """
        check_is_fitted(self, "n_features_in_")

        if self.check_X:
<<<<<<< HEAD
            X = check_array(X, estimator=self, copy=True)
        _check_n_features(self, X, reset=False)
=======
            X = validate_data(self, X=X, copy=True, reset=False)
        else:
            _check_n_features(self, X, reset=False)
>>>>>>> f2f28bb4
        return X

    @property
    def shape_(self):
        """Returns the shape of the estimator."""
        return (self.n_samples_, self.n_features_in_)<|MERGE_RESOLUTION|>--- conflicted
+++ resolved
@@ -1,7 +1,7 @@
 from sklearn.base import BaseEstimator, TransformerMixin
 from sklearn.utils.validation import check_is_fitted
 
-from sklego._sklearn_compat import _check_n_features, check_array
+from sklego._sklearn_compat import _check_n_features, validate_data
 
 
 class IdentityTransformer(TransformerMixin, BaseEstimator):
@@ -69,14 +69,9 @@
             The fitted transformer.
         """
         if self.check_X:
-<<<<<<< HEAD
-            X = check_array(X, estimator=self, copy=True)
-        _check_n_features(self, X, reset=True)
-=======
             X = validate_data(self, X=X, copy=True, reset=True)
         else:
             _check_n_features(self, X, reset=True)
->>>>>>> f2f28bb4
         self.n_samples_, self.n_features_in_ = X.shape
         return self
 
@@ -101,14 +96,9 @@
         check_is_fitted(self, "n_features_in_")
 
         if self.check_X:
-<<<<<<< HEAD
-            X = check_array(X, estimator=self, copy=True)
-        _check_n_features(self, X, reset=False)
-=======
             X = validate_data(self, X=X, copy=True, reset=False)
         else:
             _check_n_features(self, X, reset=False)
->>>>>>> f2f28bb4
         return X
 
     @property
