try:
    import cvxpy as cp
except ImportError:
    from sklego.notinstalled import NotInstalledPackage

    cp = NotInstalledPackage("cvxpy")

from warnings import warn

import numpy as np
from sklearn.base import BaseEstimator, TransformerMixin
from sklearn.utils import check_array, check_X_y
from sklearn.utils.validation import check_is_fitted


def _mk_monotonic_average(xs, ys, intervals, method="increasing", **kwargs):
    """Creates smoothed averages of `ys` at the intervals given by `intervals`.

    Parameters
    ----------
    xs : array-like of shape (n_samples,)
        All the datapoints of a feature (represents the x-axis).
    ys : array-like of shape (n_samples,)
        All the datapoints what we'd like to predict (represents the y-axis).
    intervals : array-like of shape (n_intervals,)
        The intervals at which we'd like to get a good average value.
    method : Literal["increasing", "decreasing"]}, default="increasing"
        The method that is used for smoothing, can be either `"increasing"` or `"decreasing"`.

    Returns
    -------
    np.ndarray of shape (n_intervals,)
        An array of the same shape of `intervals` that represents the average `y`-values at those intervals,
        keeping the constraint in mind.
    """
    x_internal = np.array([xs >= i for i in intervals]).T.astype(float)
    betas = cp.Variable(x_internal.shape[1])
    objective = cp.Minimize(cp.sum_squares(x_internal @ betas - ys))
    if method == "increasing":
        constraints = [betas[i + 1] >= 0 for i in range(betas.shape[0] - 1)]
    elif method == "decreasing":
        constraints = [betas[i + 1] <= 0 for i in range(betas.shape[0] - 1)]
    else:
        raise ValueError(f"method must be either `increasing` or `decreasing`, got: {method}")
    prob = cp.Problem(objective, constraints)
    prob.solve()
    return betas.value.cumsum()


def _mk_average(xs, ys, intervals, method="average", span=1, **kwargs):
    """Creates smoothed averages of `ys` at the intervals given by `intervals`.
    Parameters
    ----------
    xs : array-like of shape (n_samples,)
        All the datapoints of a feature (represents the x-axis).
    ys : array-like of shape (n_samples,)
        All the datapoints what we'd like to predict (represents the y-axis).
    intervals : array-like of shape (n_intervals,)
        The intervals at which we'd like to get a good average value
    method : Literal["average", "normal"], default="average"
        The method that is used for smoothing, can be either `"average"` or `"normal"`.
    span : float, default=1.0
        If the method is `"average"` then this is the span around the interval that is used to determine the average
        `y`-value, if the method is `"normal"` the span becomes the value of sigma that is used for weighted averaging.

    Returns
    -------
    np.ndarray of shape (n_intervals,)
        An array of the same shape of `intervals` that represents the average `y`-values at those intervals.
    """
    results = np.zeros(intervals.shape)
    for idx, interval in enumerate(intervals):
        if method == "average":
            distances = 1 / (0.01 + np.abs(xs - interval))
            predicate = (xs < (interval + span)) | (xs < (interval - span))
        elif method == "normal":
            distances = np.exp(-((xs - interval) ** 2) / span)
            predicate = xs == xs
        else:
            raise ValueError("method needs to be either `average` or `normal`")
        subset = ys[predicate]
        dist_subset = distances[predicate]
        results[idx] = np.average(subset, weights=dist_subset)
    return results


class IntervalEncoder(TransformerMixin, BaseEstimator):
    """The `IntervalEncoder` transformer bends features in `X` with regards to`y`.

    We take each column in `X` separately and smooth it towards `y` using the strategy that is defined in `method`.

    Note that this allows us to make certain features strictly monotonic in your machine learning model if you follow
    this with an appropriate model.

    Parameters
    ----------
    n_chunks : int, default=10
        The number of cuts that makes the interval.
    span : float, default=1.0
        A hyperparameter for the interpolation method, if the method is `"normal"` it resembles the width of the radial
        basis function used to weigh the points. It is ignored if the method is `"increasing"` or `"decreasing"`.
    method : Literal["average", "normal", "increasing", "decreasing"], default="normal"
        The interpolation method used, can be either `"average"`, `"normal"`, `"increasing"` or `"decreasing"`.

    Attributes
    ----------
    quantiles_ : np.ndarray of shape (n_features, n_chunks)
        The quantiles that are used to cut the interval.
    heights_ : np.ndarray of shape (n_features, n_chunks)
        The heights of the quantiles that are used to cut the interval.
    num_cols_ : int
        Number of features seen during `fit`.
    """

    _ALLOWED_METHODS = ("average", "normal", "increasing", "decreasing")

    def __init__(self, n_chunks=10, span=1, method="normal"):
        self.span = span
        self.method = method
        self.n_chunks = n_chunks

    def fit(self, X, y):
<<<<<<< HEAD
        """Fit the `IntervalEncoder` transformer by computing interpolation quantiles for each column of `X`.

        Parameters
        ----------
        X : array-like of shape (n_samples, n_features)
            Training data.
        y : array-like of shape (n_samples,)
            Target values.

        Returns
        -------
        self : IntervalEncoder
            The fitted transformer.

        Raises
        ------
        ValueError
            - If `method` is not one of `"average"`, `"normal"`, `"increasing"` or `"decreasing"`.
            - If `n_chunks` is not a positive integer.
            - If `span` is not between 0 and 1.
        """
        allowed_methods = ["average", "normal", "increasing", "decreasing"]
        if self.method not in allowed_methods:
            raise ValueError(f"`method` must be in {allowed_methods}, got `{self.method}`")
=======
        """Fits the estimator"""

        if self.method not in self._ALLOWED_METHODS:
            raise ValueError(
                f"`method` must be in {self._ALLOWED_METHODS}, got `{self.method}`"
            )
>>>>>>> 2042d513
        if self.n_chunks <= 0:
            raise ValueError(f"`n_chunks` must be >= 1, received {self.n_chunks}")
        if self.span > 1.0:
            raise ValueError(f"Error, we expect 0 <= span <= 1, received span={self.span}")
        if self.span < 0.0:
            raise ValueError(f"Error, we expect 0 <= span <= 1, received span={self.span}")

        # these two matrices will have shape (columns, quantiles)
        # quantiles indicate where the interval split occurs
        X, y = check_X_y(X, y, estimator=self)
        self.quantiles_ = np.zeros((X.shape[1], self.n_chunks))
        # heights indicate what heights these intervals will have
        self.heights_ = np.zeros((X.shape[1], self.n_chunks))
        self.n_features_in_ = X.shape[1]

        average_func = _mk_average if self.method in ["average", "normal"] else _mk_monotonic_average

        for col in range(X.shape[1]):
            self.quantiles_[col, :] = np.quantile(X[:, col], q=np.linspace(0, 1, self.n_chunks))
            self.heights_[col, :] = average_func(
                X[:, col],
                y,
                self.quantiles_[col, :],
                span=self.span,
                method=self.method,
            )
        return self

    def transform(self, X):
        """Performs smoothing on the column(s) of `X` according to the quantile values computed during fitting.

        Parameters
        ----------
        X : array-like of shape (n_samples, n_features)
            The data for which the smoothing will be applied.

        Returns
        -------
        X : np.ndarray of shape (n_samples, n_features)
            `X` values with smoothed values.

        Raises
        ------
        ValueError
            If the number of columns from `X` differs from the number of columns when fitting.
        """
        check_is_fitted(self, ["quantiles_", "heights_", "n_features_in_"])
        X = check_array(X, estimator=self)
<<<<<<< HEAD
        if X.shape[1] != self.num_cols_:
            raise ValueError(f"fitted on {self.num_cols_} features but received {X.shape[1]}")
        transformed = np.zeros(X.shape)
        for col in range(transformed.shape[1]):
            transformed[:, col] = np.interp(X[:, col], self.quantiles_[col, :], self.heights_[col, :])
        return transformed
=======
        if X.shape[1] != self.n_features_in_:
            raise ValueError(
                f"fitted on {self.n_features_in_} features but received {X.shape[1]}"
            )
        transformed = np.zeros(X.shape)
        for col in range(transformed.shape[1]):
            transformed[:, col] = np.interp(
                X[:, col], self.quantiles_[col, :], self.heights_[col, :]
            )
        return transformed

    @property
    def num_cols_(self):
        warn(
            "Please use `n_features_in_` instead of `num_cols_`, `num_cols_` will be deprecated in future versions",
            DeprecationWarning,
        )
        return self.n_features_in_

    @property
    def allowed_methods(self):
        warn(
            "Please use `_ALLOWED_METHODS` instead of `allowed_methods`,"
            "`allowed_methods` will be deprecated in future versions",
            DeprecationWarning,
        )
        return self._ALLOWED_METHODS
>>>>>>> 2042d513
<|MERGE_RESOLUTION|>--- conflicted
+++ resolved
@@ -41,7 +41,9 @@
     elif method == "decreasing":
         constraints = [betas[i + 1] <= 0 for i in range(betas.shape[0] - 1)]
     else:
-        raise ValueError(f"method must be either `increasing` or `decreasing`, got: {method}")
+        raise ValueError(
+            f"method must be either `increasing` or `decreasing`, got: {method}"
+        )
     prob = cp.Problem(objective, constraints)
     prob.solve()
     return betas.value.cumsum()
@@ -49,6 +51,7 @@
 
 def _mk_average(xs, ys, intervals, method="average", span=1, **kwargs):
     """Creates smoothed averages of `ys` at the intervals given by `intervals`.
+
     Parameters
     ----------
     xs : array-like of shape (n_samples,)
@@ -108,8 +111,10 @@
         The quantiles that are used to cut the interval.
     heights_ : np.ndarray of shape (n_features, n_chunks)
         The heights of the quantiles that are used to cut the interval.
+    n_features_in_ : int
+        Number of features seen during `fit`.
     num_cols_ : int
-        Number of features seen during `fit`.
+        Deprecated, please use `n_features_in_` instead.
     """
 
     _ALLOWED_METHODS = ("average", "normal", "increasing", "decreasing")
@@ -120,7 +125,6 @@
         self.n_chunks = n_chunks
 
     def fit(self, X, y):
-<<<<<<< HEAD
         """Fit the `IntervalEncoder` transformer by computing interpolation quantiles for each column of `X`.
 
         Parameters
@@ -142,23 +146,21 @@
             - If `n_chunks` is not a positive integer.
             - If `span` is not between 0 and 1.
         """
-        allowed_methods = ["average", "normal", "increasing", "decreasing"]
-        if self.method not in allowed_methods:
-            raise ValueError(f"`method` must be in {allowed_methods}, got `{self.method}`")
-=======
-        """Fits the estimator"""
 
         if self.method not in self._ALLOWED_METHODS:
             raise ValueError(
                 f"`method` must be in {self._ALLOWED_METHODS}, got `{self.method}`"
             )
->>>>>>> 2042d513
         if self.n_chunks <= 0:
             raise ValueError(f"`n_chunks` must be >= 1, received {self.n_chunks}")
         if self.span > 1.0:
-            raise ValueError(f"Error, we expect 0 <= span <= 1, received span={self.span}")
+            raise ValueError(
+                f"Error, we expect 0 <= span <= 1, received span={self.span}"
+            )
         if self.span < 0.0:
-            raise ValueError(f"Error, we expect 0 <= span <= 1, received span={self.span}")
+            raise ValueError(
+                f"Error, we expect 0 <= span <= 1, received span={self.span}"
+            )
 
         # these two matrices will have shape (columns, quantiles)
         # quantiles indicate where the interval split occurs
@@ -168,10 +170,16 @@
         self.heights_ = np.zeros((X.shape[1], self.n_chunks))
         self.n_features_in_ = X.shape[1]
 
-        average_func = _mk_average if self.method in ["average", "normal"] else _mk_monotonic_average
+        average_func = (
+            _mk_average
+            if self.method in ["average", "normal"]
+            else _mk_monotonic_average
+        )
 
         for col in range(X.shape[1]):
-            self.quantiles_[col, :] = np.quantile(X[:, col], q=np.linspace(0, 1, self.n_chunks))
+            self.quantiles_[col, :] = np.quantile(
+                X[:, col], q=np.linspace(0, 1, self.n_chunks)
+            )
             self.heights_[col, :] = average_func(
                 X[:, col],
                 y,
@@ -201,14 +209,6 @@
         """
         check_is_fitted(self, ["quantiles_", "heights_", "n_features_in_"])
         X = check_array(X, estimator=self)
-<<<<<<< HEAD
-        if X.shape[1] != self.num_cols_:
-            raise ValueError(f"fitted on {self.num_cols_} features but received {X.shape[1]}")
-        transformed = np.zeros(X.shape)
-        for col in range(transformed.shape[1]):
-            transformed[:, col] = np.interp(X[:, col], self.quantiles_[col, :], self.heights_[col, :])
-        return transformed
-=======
         if X.shape[1] != self.n_features_in_:
             raise ValueError(
                 f"fitted on {self.n_features_in_} features but received {X.shape[1]}"
@@ -235,5 +235,4 @@
             "`allowed_methods` will be deprecated in future versions",
             DeprecationWarning,
         )
-        return self._ALLOWED_METHODS
->>>>>>> 2042d513
+        return self._ALLOWED_METHODS