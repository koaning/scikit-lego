from warnings import warn

from sklearn.base import BaseEstimator
from sklearn.utils.validation import FLOAT_DTYPES, check_is_fitted, check_random_state

<<<<<<< HEAD
from sklego._sklearn_compat import _check_n_features, check_array, check_X_y
=======
from sklego._sklearn_compat import validate_data
>>>>>>> f2f28bb4
from sklego.common import TrainOnlyTransformerMixin


class RandomAdder(TrainOnlyTransformerMixin, BaseEstimator):
    """The `RandomAdder` transformer adds random noise to the input data.

    This class is designed to be used during the training phase and not for transforming test data.
    Noise added is sampled from a normal distribution with mean 0 and standard deviation `noise`.

    Parameters
    ----------
    noise : float, default=1.0
        The standard deviation of the normal distribution from which the noise is sampled.
    random_state : int | None
        The seed used by the random number generator.

    Attributes
    ----------
    n_features_in_ : int
        Number of features seen during `fit`.
    dim_ : int
        Deprecated, please use `n_features_in_` instead.

    Examples
    --------
    ```py
    from sklearn.pipeline import Pipeline
    from sklearn.linear_model import LinearRegression
    from sklego.preprocessing import RandomAdder

    # Create a pipeline with the RandomAdder and a LinearRegression model
    pipeline = Pipeline([
        ('random_adder', RandomAdder(noise=0.5, random_state=42)),
        ('linear_regression', LinearRegression())
    ])

    # Fit the pipeline with training data
    pipeline.fit(X_train, y_train)

    # Use the fitted pipeline to make predictions
    y_pred = pipeline.predict(X_test)
    ```
    """

    def __init__(self, noise=1, random_state=None):
        self.noise = noise
        self.random_state = random_state

    def fit(self, X, y):
        """Fit the transformer on training data `X` and `y` by checking the input data and record the number of
        input features.

        Parameters
        ----------
        X : array-like of shape (n_samples, n_features)
            Training data.
        y : array-like of shape (n_samples,)
            Target values.

        Returns
        -------
        self : RandomAdder
            The fitted transformer.
        """
        super().fit(X, y)
<<<<<<< HEAD
        X, y = check_X_y(X, y, estimator=self, dtype=FLOAT_DTYPES)
        _check_n_features(self, X, reset=True)
=======
        X, y = validate_data(self, X=X, y=y, dtype=FLOAT_DTYPES, reset=True)
>>>>>>> f2f28bb4

        return self

    def transform_train(self, X):
        r"""Transform training data by adding random noise sampled from $N(0, \text{noise})$.

        Parameters
        ----------
        X : array-like of shape (n_samples, n_features)
            The data for which the noise will be added.

        Returns
        -------
        np.ndarray of shape (n_samples, n_features)
            The data with the noise added.
        """
        rs = check_random_state(self.random_state)
        check_is_fitted(self, ["n_features_in_"])
<<<<<<< HEAD
        X = check_array(X, estimator=self, dtype=FLOAT_DTYPES)
        _check_n_features(self, X, reset=False)
=======
        X = validate_data(self, X=X, dtype=FLOAT_DTYPES, reset=False)
>>>>>>> f2f28bb4

        return X + rs.normal(0, self.noise, size=X.shape)

    @property
    def dim_(self):
        warn(
            "Please use `n_features_in_` instead of `dim_`, `dim_` will be deprecated in future versions",
            DeprecationWarning,
        )
        return self.n_features_in_

    def _more_tags(self):
        return {"non_deterministic": True}

    def __sklearn_tags__(self):
        tags = super().__sklearn_tags__()
        tags.non_deterministic = True
        return tags<|MERGE_RESOLUTION|>--- conflicted
+++ resolved
@@ -3,11 +3,7 @@
 from sklearn.base import BaseEstimator
 from sklearn.utils.validation import FLOAT_DTYPES, check_is_fitted, check_random_state
 
-<<<<<<< HEAD
-from sklego._sklearn_compat import _check_n_features, check_array, check_X_y
-=======
 from sklego._sklearn_compat import validate_data
->>>>>>> f2f28bb4
 from sklego.common import TrainOnlyTransformerMixin
 
 
@@ -73,12 +69,7 @@
             The fitted transformer.
         """
         super().fit(X, y)
-<<<<<<< HEAD
-        X, y = check_X_y(X, y, estimator=self, dtype=FLOAT_DTYPES)
-        _check_n_features(self, X, reset=True)
-=======
         X, y = validate_data(self, X=X, y=y, dtype=FLOAT_DTYPES, reset=True)
->>>>>>> f2f28bb4
 
         return self
 
@@ -97,12 +88,7 @@
         """
         rs = check_random_state(self.random_state)
         check_is_fitted(self, ["n_features_in_"])
-<<<<<<< HEAD
-        X = check_array(X, estimator=self, dtype=FLOAT_DTYPES)
-        _check_n_features(self, X, reset=False)
-=======
         X = validate_data(self, X=X, dtype=FLOAT_DTYPES, reset=False)
->>>>>>> f2f28bb4
 
         return X + rs.normal(0, self.noise, size=X.shape)
 
