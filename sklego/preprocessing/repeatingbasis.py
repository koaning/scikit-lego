import numpy as np
from sklearn.base import BaseEstimator, TransformerMixin
from sklearn.compose import ColumnTransformer
from sklearn.utils.validation import check_is_fitted

<<<<<<< HEAD
from sklego._sklearn_compat import _check_n_features, check_array
=======
from sklego._sklearn_compat import validate_data
>>>>>>> f2f28bb4


class RepeatingBasisFunction(TransformerMixin, BaseEstimator):
    """The `RepeatingBasisFunction` transformer is designed to be used when the input data has a circular nature.

    For example, for days of the week you might face the problem that, conceptually, day 7 is as close to day 6 as it is
    to day 1. While numerically their distance is different.

    This transformer remedies that problem. The transformer selects a column and transforms it with a given number of
    repeating (radial) basis functions.

    Radial basis functions are bell-curve shaped functions which take the original data as input. The basis functions
    are equally spaced over the input range. The key feature of repeating basis functions is that they are continuous
    when moving from the max to the min of the input range. As a result these repeating basis functions can capture how
    close each datapoint is to the center of each repeating basis function, even when the input data has a circular
    nature.

    Parameters
    ----------
    column : int | str, default=0
        Index or column name of the data to transform. Integers are interpreted as positional columns, while
        strings can reference DataFrame columns by name.
    remainder : Literal["drop", "passthrough"], default="drop"
        By default, only the specified column is transformed, and the non-specified columns are dropped.
        By specifying `remainder="passthrough"`, all remaining columns will be automatically passed through.
        This subset of columns is concatenated with the output of the transformer.
    n_periods : int, default=12
        Number of basis functions to create, i.e., the number of columns that will exit the transformer.
    input_range : Tuple[float, float] | List[float] | None, default=None
        The values at which the data repeats itself. For example, for days of the week this is (1,7).
        If `input_range=None` it is inferred from the training data.
    width : float, default=1.0.
        Determines the width of the radial basis functions.

    Attributes
    ----------
    pipeline_ : ColumnTransformer
        Fitted `ColumnTransformer` object used to transform data with repeating basis functions.

    Examples
    --------
    ```py
    import pandas as pd
    from sklego.preprocessing import RepeatingBasisFunction

    df = pd.DataFrame({
        "user_id": [101, 102, 103],
        "created_day": [5, 1, 7]
    })
    RepeatingBasisFunction(column="created_day", input_range=(1,7)).fit_transform(df)
    # array([[0.06217652, 0.00432024, 0.16901332, 0.89483932, 0.64118039],
    #        [1.        , 0.36787944, 0.01831564, 0.01831564, 0.36787944],
    #        [1.        , 0.36787944, 0.01831564, 0.01831564, 0.36787944]])
    ```
    """

    def __init__(self, column=0, remainder="drop", n_periods=12, input_range=None, width=1.0):
        self.column = column
        self.remainder = remainder
        self.n_periods = n_periods
        self.input_range = input_range
        self.width = width

    def fit(self, X, y=None):
        """Fit `RepeatingBasisFunction` transformer on input data `X`.
        It uses `sklearn.compose.ColumnTransformer`.

        Parameters
        ----------
        X : array-like of shape (n_samples, n_features)
            The data used to compute the quantiles for capping.
        y : array-like of shape (n_samples,), default=None
            Ignored, present for compatibility.

        Returns
        -------
        self : RepeatingBasisFunction
            The fitted transformer.
        """
        self.pipeline_ = ColumnTransformer(
            [
                (
                    "repeatingbasis",
                    _RepeatingBasisFunction(
                        n_periods=self.n_periods,
                        input_range=self.input_range,
                        width=self.width,
                    ),
                    [self.column],
                )
            ],
            remainder=self.remainder,
        )

        self.pipeline_.fit(X, y)

        return self

    def transform(self, X):
        """Transform input data `X` with fitted `RepeatingBasisFunction` transformer.

        Parameters
        ----------
        X : array-like of shape (n_samples, n_features)
            The data to transform.

        Returns
        -------
        X_transformed : array-like of shape (n_samples, n_periods)
            Transformed data.
        """
        check_is_fitted(self, ["pipeline_"])
        return self.pipeline_.transform(X)


class _RepeatingBasisFunction(TransformerMixin, BaseEstimator):
    """Transformer for generating repeating basis functions.

    This transformer generates a set of repeating basis functions for a given input data. Each basis function is
    defined by its center, and the width of the functions is adjusted based on the number of periods. It is
    particularly useful in applications where periodic patterns need to be captured.

    Parameters
    ----------
    n_periods : int, default=12
        The number of repeating periods or basis functions to generate.
    input_range : Tuple[float, float] | List[float] | None, default=None
        The values at which the data repeats itself. For example, for days of the week this is (1,7).
        If `input_range=None` it is inferred from the training data.
    width : float, default=1.0
        The width of the basis functions. This parameter controls how narrow or wide the basis functions are.

    Attributes
    ----------
    bases_ : numpy.ndarray of shape (n_periods,)
        The centers of the repeating basis functions.
    width_ : float
        The adjusted width of the basis functions based on the number of periods and the provided width.
    """

    def __init__(self, n_periods: int = 12, input_range=None, width: float = 1.0):
        self.n_periods = n_periods
        self.input_range = input_range
        self.width = width

    def fit(self, X, y=None):
        """Fit the transformer to the input data and compute the basis functions.

        Parameters
        ----------
        X : array-like of shape (n_samples, n_features)
            The input data used to compute the basis functions.
        y : array-like of shape (n_samples), default=None
            Ignored, present for compatibility.

        Returns
        -------
        self : _RepeatingBasisFunction
            The fitted transformer.
        """
<<<<<<< HEAD
        X = check_array(X, estimator=self, ensure_2d=True)
        _check_n_features(self, X, reset=True)
=======
        X = validate_data(self, X=X, ensure_2d=True, reset=True)
>>>>>>> f2f28bb4

        # find min and max for standardization if not given explicitly
        if self.input_range is None:
            self.input_range = (X.min(), X.max())

        # exclude the last value because it's identical to the first for repeating basis functions
        self.bases_ = np.linspace(0, 1, self.n_periods + 1)[:-1]

        # curves should narrower (wider) when we have more (fewer) basis functions
        self.width_ = self.width / self.n_periods

        return self

    def transform(self, X):
        """Transform the input data into features based on the repeating basis functions.

        Parameters
        ----------
        X : array-like of shape (n_samples, n_features)
            The input data to be transformed using the basis functions.

        Returns
        -------
        array-like of shape (n_samples, n_periods)
            The transformed data with features generated from the basis functions.

        Raises
        ------
        ValueError
            If X has more than one column, as this transformer only accepts one feature as input.
        """
        check_is_fitted(self, ["bases_", "width_"])
<<<<<<< HEAD
        X = check_array(X, estimator=self, ensure_2d=True)
        _check_n_features(self, X, reset=False)
=======
        X = validate_data(self, X=X, ensure_2d=True, reset=False)
>>>>>>> f2f28bb4

        # MinMax Scale to 0-1
        X = (X - self.input_range[0]) / (self.input_range[1] - self.input_range[0])

        base_distances = self._array_bases_distances(X, self.bases_)

        # apply rbf function to series for each basis
        return self._rbf(base_distances)

    def _array_base_distance(self, arr: np.ndarray, base: float) -> np.ndarray:
        """Calculate the distances between all array values and the base, where 0 and 1 are assumed to be at the same
        positions

        Parameters
        ----------
        arr : np.ndarray, shape (n_samples,)
            The input array for which distances to the base are calculated.
        base : float
            The base value to which distances are calculated.

        Returns
        -------
        np.ndarray, shape (n_samples,)
            An array of distances between the values in `arr` and the `base`, with consideration of 0 and 1 as
            equivalent positions.
        """
        abs_diff_0 = np.abs(arr - base)
        abs_diff_1 = 1 - abs_diff_0
        concat = np.concatenate((abs_diff_0.reshape(-1, 1), abs_diff_1.reshape(-1, 1)), axis=1)
        final = concat.min(axis=1)
        return final

    def _array_bases_distances(self, array, bases):
        """Calculate distances between all combinations of array and bases values.

        Parameters
        ----------
        array : np.ndarray, shape (n_samples,)
            The input array for which distances to the bases are calculated.
        bases : np.ndarray, shape (n_bases,)
            The bases values to which distances are calculated.

        Returns
        -------
        np.ndarray, shape (n_samples, n_bases)
            An array of distances between the elements of 'array' and the specified 'bases'.
        """
        array = array.reshape(-1, 1)
        bases = bases.reshape(1, -1)

        return np.apply_along_axis(lambda b: self._array_base_distance(array, base=b), axis=0, arr=bases)

    def _rbf(self, arr):
        """Apply the Radial Basis Function (RBF) to the input array.

        Parameters
        ----------
        arr : np.ndarray
            The input array to which the RBF is applied.

        Returns
        -------
        np.ndarray
            An array with the RBF applied to the input array.
        """
        return np.exp(-((arr / self.width_) ** 2))<|MERGE_RESOLUTION|>--- conflicted
+++ resolved
@@ -3,11 +3,7 @@
 from sklearn.compose import ColumnTransformer
 from sklearn.utils.validation import check_is_fitted
 
-<<<<<<< HEAD
-from sklego._sklearn_compat import _check_n_features, check_array
-=======
 from sklego._sklearn_compat import validate_data
->>>>>>> f2f28bb4
 
 
 class RepeatingBasisFunction(TransformerMixin, BaseEstimator):
@@ -168,12 +164,7 @@
         self : _RepeatingBasisFunction
             The fitted transformer.
         """
-<<<<<<< HEAD
-        X = check_array(X, estimator=self, ensure_2d=True)
-        _check_n_features(self, X, reset=True)
-=======
         X = validate_data(self, X=X, ensure_2d=True, reset=True)
->>>>>>> f2f28bb4
 
         # find min and max for standardization if not given explicitly
         if self.input_range is None:
@@ -206,12 +197,7 @@
             If X has more than one column, as this transformer only accepts one feature as input.
         """
         check_is_fitted(self, ["bases_", "width_"])
-<<<<<<< HEAD
-        X = check_array(X, estimator=self, ensure_2d=True)
-        _check_n_features(self, X, reset=False)
-=======
         X = validate_data(self, X=X, ensure_2d=True, reset=False)
->>>>>>> f2f28bb4
 
         # MinMax Scale to 0-1
         X = (X - self.input_range[0]) / (self.input_range[1] - self.input_range[0])
