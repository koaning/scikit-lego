--- conflicted
+++ resolved
@@ -493,13 +493,9 @@
             raise ValueError(f"penalty should be either 'l1' or 'none', got {self.penalty}")
 
         self.sensitive_col_idx_ = self.sensitive_cols
-<<<<<<< HEAD
         X = nw.from_native(X, eager_only=True, strict=False)
         if isinstance(X, nw.DataFrame):
-=======
-
-        if isinstance(X, pd.DataFrame):
->>>>>>> 2ae8425e
+
             self.sensitive_col_idx_ = [i for i, name in enumerate(X.columns) if name in self.sensitive_cols]
         X, y = check_X_y(X, y, accept_large_sparse=False)
         sensitive = X[:, self.sensitive_col_idx_]
