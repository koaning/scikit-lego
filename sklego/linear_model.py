--- conflicted
+++ resolved
@@ -17,11 +17,6 @@
 from sklearn.linear_model._base import LinearClassifierMixin
 from sklearn.multiclass import OneVsOneClassifier, OneVsRestClassifier
 from sklearn.preprocessing import LabelEncoder
-<<<<<<< HEAD
-from sklearn.utils.validation import FLOAT_DTYPES, _check_sample_weight, check_is_fitted, column_or_1d
-
-from sklego._sklearn_compat import _check_n_features, check_array, check_X_y
-=======
 from sklearn.utils import check_X_y
 from sklearn.utils.validation import (
     FLOAT_DTYPES,
@@ -31,7 +26,6 @@
 )
 
 from sklego._sklearn_compat import check_array, validate_data
->>>>>>> f2f28bb4
 
 
 class LowessRegression(RegressorMixin, BaseEstimator):
@@ -103,12 +97,7 @@
             - If `span` is not between 0 and 1.
             - If `sigma` is negative.
         """
-<<<<<<< HEAD
-        X, y = check_X_y(X, y, estimator=self, dtype=FLOAT_DTYPES)
-        _check_n_features(self, X, reset=True)
-=======
         X, y = validate_data(self, X=X, y=y, dtype=FLOAT_DTYPES, reset=True)
->>>>>>> f2f28bb4
         if self.span is not None:
             if not 0 <= self.span <= 1:
                 raise ValueError(f"Param `span` must be 0 <= span <= 1, got: {self.span}")
@@ -151,12 +140,7 @@
             The predicted values.
         """
         check_is_fitted(self, ["X_", "y_"])
-<<<<<<< HEAD
-        X = check_array(X, estimator=self, dtype=FLOAT_DTYPES)
-        _check_n_features(self, X, reset=False)
-=======
         X = validate_data(self, X=X, dtype=FLOAT_DTYPES, reset=False)
->>>>>>> f2f28bb4
 
         try:
             results = np.stack([np.average(self.y_, weights=self._calc_wts(x_i=x_i)) for x_i in X])
@@ -250,12 +234,7 @@
         self : ProbWeightRegression
             The fitted estimator.
         """
-<<<<<<< HEAD
-        X, y = check_X_y(X, y, estimator=self, dtype=FLOAT_DTYPES)
-        _check_n_features(self, X, reset=True)
-=======
         X, y = validate_data(self, X=X, y=y, dtype=FLOAT_DTYPES, reset=True)
->>>>>>> f2f28bb4
 
         # Construct the problem.
         betas = cp.Variable(X.shape[1])
@@ -286,13 +265,7 @@
             The predicted data.
         """
         check_is_fitted(self, ["coef_"])
-<<<<<<< HEAD
-        X = check_array(X, estimator=self, dtype=FLOAT_DTYPES)
-        _check_n_features(self, X, reset=False)
-
-=======
         X = validate_data(self, X=X, dtype=FLOAT_DTYPES, reset=False)
->>>>>>> f2f28bb4
         return np.dot(X, self.coef_)
 
     @property
@@ -407,12 +380,7 @@
         ValueError
             If `effect` is not one of "linear", "quadratic" or "constant".
         """
-<<<<<<< HEAD
-        X, y = check_X_y(X, y, estimator=self, dtype=FLOAT_DTYPES)
-        _check_n_features(self, X, reset=True)
-=======
         X, y = validate_data(self, X=X, y=y, dtype=FLOAT_DTYPES, reset=True)
->>>>>>> f2f28bb4
 
         if self.effect not in self._ALLOWED_EFFECTS:
             raise ValueError(f"effect {self.effect} must be in {self._ALLOWED_EFFECTS}")
@@ -491,12 +459,7 @@
             The predicted data.
         """
         check_is_fitted(self, ["coef_"])
-<<<<<<< HEAD
-        X = check_array(X, estimator=self, dtype=FLOAT_DTYPES)
-        _check_n_features(self, X, reset=False)
-=======
         X = validate_data(self, X=X, dtype=FLOAT_DTYPES, reset=False)
->>>>>>> f2f28bb4
 
         return np.dot(X, self.coef_)
 
@@ -1091,12 +1054,7 @@
         This method is called by `fit` to prepare the inputs for the optimization problem. It adds an intercept column
         to `X` if `fit_intercept=True`, and returns the loss function and its gradient.
         """
-<<<<<<< HEAD
-        X, y = check_X_y(X, y, estimator=self, y_numeric=True)
-        _check_n_features(self, X, reset=True)
-=======
         X, y = validate_data(self, X=X, y=y, y_numeric=True, reset=True)
->>>>>>> f2f28bb4
 
         sample_weight = _check_sample_weight(sample_weight, X)
         self.n_features_in_ = X.shape[1]
@@ -1127,12 +1085,7 @@
             The predicted data.
         """
         check_is_fitted(self)
-<<<<<<< HEAD
-        X = check_array(X, estimator=self)
-        _check_n_features(self, X, reset=False)
-=======
         X = validate_data(self, X=X, reset=False)
->>>>>>> f2f28bb4
 
         return X @ self.coef_ + self.intercept_
 
