import numpy as np
import pandas as pd
from sklearn import clone
from sklearn.base import BaseEstimator, TransformerMixin, MetaEstimatorMixin
from sklearn.utils.validation import check_is_fitted, check_X_y, check_array, FLOAT_DTYPES

from sklego.common import as_list, TrainOnlyTransformerMixin


class EstimatorTransformer(TransformerMixin, MetaEstimatorMixin, BaseEstimator):
    """
    Allows using an estimator such as a model as a transformer in an earlier step of a pipeline

    :param estimator: An instance of the estimator that should be used for the transformation
    :param predict_func: The function called on the estimator when transforming e.g. (`predict`, `predict_proba`)
    """

    def __init__(self, estimator, predict_func='predict'):
        self.estimator = estimator
        self.predict_func = predict_func

    def fit(self, X, y):
        """Fits the estimator"""
        X, y = check_X_y(X, y, estimator=self, dtype=FLOAT_DTYPES)

        self.estimator_ = clone(self.estimator)
        self.estimator_.fit(X, y)
        return self

    def transform(self, X):
        """
        Applies the `predict_func` on the fitted estimator.

        Returns an array of shape `(X.shape[0], )`.
        """
        check_is_fitted(self, 'estimator_')
        return getattr(self.estimator_, self.predict_func)(X).reshape(-1, 1)


class GroupedEstimator(BaseEstimator):
    """
    Construct an estimator per data group. Splits data by values of a
    single column and fits one estimator per such column.

    :param estimator: the model/pipeline to be applied per group
    :param groups: the column(s) of the matrix/dataframe to select as a grouping parameter set
    :param use_fallback: weather or not to fall back to a general model in case
    the group parameter is not found during `.predict()`
    """

    def __init__(self, estimator, groups, use_fallback=True):
        self.estimator = estimator
        self.groups = groups
        self.use_fallback = use_fallback

    def fit(self, X, y):
        """
        Fit the model using X, y as training data. Will also learn the groups
        that exist within the dataset.

        :param X: array-like, shape=(n_columns, n_samples,) training data.
        :param y: array-like, shape=(n_samples,) training data.
        :return: Returns an instance of self.
        """
        check_X_y(X, y)
        pred_col = 'the-column-that-i-want-to-predict-but-dont-have-the-name-for'
        if isinstance(X, np.ndarray):
            X = pd.DataFrame(X, columns=[str(_) for _ in range(X.shape[1])])
        X = X.assign(**{pred_col: y})

        self.group_colnames_ = [str(_) for _ in as_list(self.groups)]
        if any([c not in X.columns for c in self.group_colnames_]):
            raise ValueError(f"{self.group_colnames_} not in {X.columns}")
        self.X_colnames_ = [_ for _ in X.columns if _ not in self.group_colnames_ and _ is not pred_col]
        self.fallback_ = None
        if self.use_fallback:
            subset_x = X[self.X_colnames_]
            self.fallback_ = clone(self.estimator).fit(subset_x, y)

        self.groups_ = X[self.group_colnames_].drop_duplicates()

        self.estimators_ = (X
                            .groupby(self.group_colnames_)
                            .apply(lambda d: clone(self.estimator).fit(d[self.X_colnames_], d[pred_col]))
                            .to_dict())
        return self

    def predict(self, X):
        """
        Predict new data by making random guesses.

        :param X: array-like, shape=(n_columns, n_samples,) training data.
        :return: array, shape=(n_samples,) the predicted data
        """
        check_array(X)
        check_is_fitted(self, ['estimators_', 'groups_', 'group_colnames_',
                               'X_colnames_', 'fallback_'])
        if isinstance(X, np.ndarray):
            X = pd.DataFrame(X, columns=[str(_) for _ in range(X.shape[1])])

        if any([c not in X.columns for c in self.group_colnames_]):
            raise ValueError(f"group columns {self.group_colnames_} not in {X.columns}")
        if any([c not in X.columns for c in self.X_colnames_]):
            raise ValueError(f"columns to use {self.X_colnames_} not in {X.columns}")

        try:
            return (X
                    .groupby(self.group_colnames_, as_index=False)
                    .apply(lambda d: pd.DataFrame(
                        self.estimators_.get(d.name, self.fallback_).predict(d[self.X_colnames_]), index=d.index))
                    .values
                    .squeeze())
        except AttributeError:
            culprits = set(pd.concat([X[self.group_colnames_].drop_duplicates().assign(new=1),
                                      self.groups_.assign(new=0)])
                           .drop_duplicates()
                           .loc[lambda d: d['new'] == 1]
                           .itertuples())
            raise ValueError(f"found a group(s) {culprits} in `.predict` that was not in `.fit`")


<<<<<<< HEAD
class OutlierRemover(TrainOnlyTransformerMixin, BaseEstimator):
    """
    Removes outliers (train-time only) using the supplied removal model.

    :param outlier_detector: must implement `fit` and `predict` methods
    :param refit: If True, fits the estimator during pipeline.fit().

    """
    def __init__(self, outlier_detector, refit=True):
        self.outlier_detector = outlier_detector
        self.refit = refit

    def fit(self, X, y=None):
        self.estimator_ = clone(self.outlier_detector)
        if self.refit:
            super().fit(X, y)
            self.estimator_.fit(X, y)
        return self

    def transform_train(self, X):
        check_is_fitted(self, 'estimator_')
        predictions = self.estimator_.predict(X)
        check_array(predictions, estimator=self.outlier_detector)
        return X[predictions.squeeze() != -1]
=======
class DecayEstimator(BaseEstimator):
    """
    Morphs an estimator suchs that the training weights can be
    adapted to ensure that points that are far away have less weight.
    Note that it is up to the user to sort the dataset appropriately.
    This meta estimator will only work for estimators that have a
    "sample_weights" argument in their `.fit()` method.

    The DecayEstimator will use exponential decay to weight the parameters.

    w_{t-1} = decay * w_{t}

    """

    def __init__(self, model, decay: float = 0.999, decay_func="exponential"):
        self.model = model
        self.decay = decay
        self.func = decay_func

    def _is_classifier(self):
        return any(['ClassifierMixin' in p.__name__ for p in type(self.model).__bases__])

    def fit(self, X, y):
        """
        Fit the data after adapting the same weight.

        :param X: array-like, shape=(n_columns, n_samples,) training data.
        :param y: array-like, shape=(n_samples,) training data.
        :return: Returns an instance of self.
        """
        X, y = check_X_y(X, y, estimator=self, dtype=FLOAT_DTYPES)
        self.weights_ = np.cumprod(np.ones(X.shape[0]) * self.decay)[::-1]
        self.estimator_ = clone(self.model)
        try:
            self.estimator_.fit(X, y, sample_weight=self.weights_)
        except TypeError as e:
            if "sample_weight" in str(e):
                raise TypeError(f"Model {type(self.model).__name__}.fit() does not have 'sample_weight'")
        if self._is_classifier():
            self.classes_ = self.estimator_.classes_
        return self

    def predict(self, X):
        """
        Predict new data by making random guesses.

        :param X: array-like, shape=(n_columns, n_samples,) training data.
        :return: array, shape=(n_samples,) the predicted data
        """
        if self._is_classifier():
            check_is_fitted(self, ['classes_'])
        check_is_fitted(self, ['weights_', 'estimator_'])
        return self.estimator_.predict(X)

    def score(self, X, y):
        return self.estimator_.score(X, y)
>>>>>>> b27c9e08
<|MERGE_RESOLUTION|>--- conflicted
+++ resolved
@@ -119,7 +119,6 @@
             raise ValueError(f"found a group(s) {culprits} in `.predict` that was not in `.fit`")
 
 
-<<<<<<< HEAD
 class OutlierRemover(TrainOnlyTransformerMixin, BaseEstimator):
     """
     Removes outliers (train-time only) using the supplied removal model.
@@ -144,7 +143,8 @@
         predictions = self.estimator_.predict(X)
         check_array(predictions, estimator=self.outlier_detector)
         return X[predictions.squeeze() != -1]
-=======
+
+
 class DecayEstimator(BaseEstimator):
     """
     Morphs an estimator suchs that the training weights can be
@@ -200,5 +200,4 @@
         return self.estimator_.predict(X)
 
     def score(self, X, y):
-        return self.estimator_.score(X, y)
->>>>>>> b27c9e08
+        return self.estimator_.score(X, y)