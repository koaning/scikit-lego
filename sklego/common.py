--- conflicted
+++ resolved
@@ -1,4 +1,3 @@
-<<<<<<< HEAD
 import hashlib
 
 import numpy as np
@@ -85,9 +84,8 @@
 
     def transform_test(self, X, y=None):
         return X
-=======
 
-
+      
 def as_list(val):
     """
     Helper function, always returns a list of the input value.
@@ -111,5 +109,4 @@
     if hasattr(val, '__iter__'):
         return list(val)
 
-    return [val]
->>>>>>> 28817b9a
+    return [val]