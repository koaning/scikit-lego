import collections
import hashlib
from warnings import warn

import numpy as np
import pandas as pd
from sklearn.base import BaseEstimator, TransformerMixin
from sklearn.utils.validation import check_is_fitted

<<<<<<< HEAD
from sklego._sklearn_compat import _check_n_features, check_array, check_X_y
=======
from sklego._sklearn_compat import validate_data
>>>>>>> f2f28bb4


class TrainOnlyTransformerMixin(TransformerMixin, BaseEstimator):
    """Mixin class for transformers that can handle training and test data differently.

    This mixin allows using a separate function for transforming training and test data.

    !!! warning

        Transformers using this class as a mixin should:

        - Call `super().fit` in their fit method.
        - Implement `transform_train()` method.

        They may also implement `transform_test()` method, if not implemented, `transform_test()` will simply return
        the untransformed data.

    Attributes
    ----------
    X_hash_ : hash
        The hash of the training data - used to determine whether to use `transform_train` or `transform_test`.
    n_features_in_ : int
        The number of features seen during `.fit()` in the training data.
    dim_ : int
        Deprecated, use `n_features_in_` instead.

    Examples
    --------
    ```py
    from sklearn.base import BaseEstimator
    from sklego.common import TrainOnlyTransformerMixin

    class TrainOnlyTransformer(TrainOnlyTransformerMixin, BaseEstimator):
        def fit(self, X, y):
            super().fit(X, y)

        def transform_train(self, X, y=None):
            '''Add random noise to the training data.'''
            return X + np.random.normal(0, 1, size=X.shape)

    X_train, X_test = np.random.randn(100, 4), np.random.randn(100, 4)
    y_train, y_test = np.random.randn(100), np.random.randn(100)

    trf = TrainOnlyTransformer()
    trf.fit(X_train, y_train)

    assert np.all(trf.transform(X_train) != X_train)
    assert np.all(trf.transform(X_test) == X_test)
    ```
    """

    _HASHERS = {
        pd.DataFrame: lambda X: hashlib.sha256(pd.util.hash_pandas_object(X, index=True).to_numpy()).hexdigest(),
        np.ndarray: lambda X: hash(X.data.tobytes()),
        np.memmap: lambda X: hash(X.data.tobytes()),
    }

    def fit(self, X, y=None):
        """Fit the mixin by calculating the hash of `X` and stores it in `self.X_hash_`.

        Parameters
        ----------
        X : array-like of shape (n_samples, n_features )
            The training data.
        y : array-like of shape (n_samples,) | None, default=None
            The target values.

        Returns
        -------
        self : TrainOnlyTransformerMixin
            The fitted transformer.
        """
        if y is None:
            check_array(X, estimator=self)
        else:
<<<<<<< HEAD
            check_X_y(X, y, estimator=self, multi_output=True)
        _check_n_features(self, X, reset=True)
=======
            validate_data(self, X=X, y=y, multi_output=True, reset=True)

>>>>>>> f2f28bb4
        self.X_hash_ = self._hash(X)
        return self

    @staticmethod
    def _hash(X):
        """Calculate a hash of X based on its type. Hashers are defined in TrainOnlyMixin._HASHERS.

        Supported types are:

            - pd.DataFrame
            - np.ndarray
            - np.memmap

        Parameters
        ----------
        X : array-like of shape (n_samples, n_features)
            The data to hash.

        Returns
        -------
        hash
            The calculated hash value.

        Raises
        ------
        ValueError
            If the type of `X` is not supported.
        """
        try:
            hasher = TrainOnlyTransformerMixin._HASHERS[type(X)]
        except KeyError:
            raise ValueError(
                f"Unknown datatype {type(X)}, "
                f"`TrainOnlyTransformerMixin` only supports: {set(TrainOnlyTransformerMixin._HASHERS.keys())}"
            )
        else:
            return hasher(X)

    def transform(self, X, y=None):
        """Dispatch to `transform_train()` or `transform_test()` based on the data passed.

        This method will check whether the hash of `X` matches the hash of the training data. If it does, it will
        dispatch to `transform_train()`, otherwise it will dispatch to `transform_test()`.

        Parameters
        ----------
        X : array-like of shape (n_samples, n_features)
            The data to transform.
        y : array-like of shape (n_samples,) or None, default=None.
            The target values.

        Returns
        -------
        array-like of shape (n_samples, n_features)
            The transformed data.

        Raises
        ------
        ValueError
            If the input dimension does not match the training dimension.
        """
        check_is_fitted(self, ["X_hash_", "n_features_in_"])
<<<<<<< HEAD
        check_array(X, estimator=self)
        _check_n_features(self, X, reset=False)
=======
        validate_data(self, X=X, reset=False)
>>>>>>> f2f28bb4

        if self._hash(X) == self.X_hash_:
            return self.transform_train(X)
        else:
            return self.transform_test(X)

    def transform_train(self, X, y=None):
        """Transform the training data.

        This method should be implemented in subclasses to specify how training data should be transformed.

        Parameters
        ----------
        X : array-like of shape (n_samples, n_features )
            The training data.
        y : array-like of shape (n_samples,) or None, default=None
            The target values.

        Returns
        -------
        array-like of shape (n_samples, n_features)
            The transformed training data.
        """
        raise NotImplementedError("Subclasses of `TrainOnlyTransformerMixin` should implement `transform_train` method")

    def transform_test(self, X, y=None):
        """Transform the test data.

        This method can be implemented in subclasses to specify how test data should be transformed.
        If not implemented, it will return the untransformed data.

        Parameters
        ----------
        X : array-like of shape (n_samples, n_features)
            The test data.
        y : array-like of shape (n_samples,) or None, default=None
            The target values.

        Returns
        -------
        array-like of shape (n_samples, n_features)
            The transformed test data or untransformed data if not implemented.
        """
        return X

    @property
    def dim_(self):
        warn(
            "Please use `n_features_in_` instead of `dim_`, `dim_` will be deprecated in future versions",
            DeprecationWarning,
        )
        return self.n_features_in_


def as_list(val):
    """Ensure the input value is converted into a list.

    This helper function takes an input value and ensures that it is always returned as a list.

    - If the input is a single value, it will be wrapped in a list.
    - If the input is an iterable, it will be converted into a list.

    Parameters
    ----------
    val : object
        The input value that needs to be converted into a list.

    Returns
    -------
    list
        The input value as a list.

    Examples
    --------
    ```py
    as_list("test")
    # ['test']

    as_list(["test1", "test2"])
    # ['test1', 'test2']
    ```
    """
    treat_single_value = str

    if isinstance(val, treat_single_value):
        return [val]

    if hasattr(val, "__iter__"):
        return list(val)

    return [val]


def flatten(nested_iterable):
    """Recursively flatten an arbitrarily nested iterable into an iterator of values.

    This helper function takes an arbitrarily nested iterable and returns an iterator of flattened values.
    It recursively processes the input to extract individual elements and yield them in a flat structure.

    Parameters
    ----------
    nested_iterable : Iterable
        An arbitrarily nested iterable to be flattened.

    Yields
    ------
    Generator
        A generator of flattened values from the nested iterable.

    Examples
    --------
    ```py
    list(flatten([["test1", "test2"], ["a", "b", ["c", "d"]]))
    # ['test1', 'test2', 'a', 'b', 'c', 'd']

    list(flatten(["test1", ["test2"]])
    # ['test1', 'test2']
    ```
    """
    for el in nested_iterable:
        if isinstance(el, collections.abc.Iterable) and not isinstance(el, (str, bytes)):
            yield from flatten(el)
        else:
            yield el


def expanding_list(list_to_extent, return_type=list):
    """Create an expanding list of lists or tuples by making combinations of elements.

    This function takes an input list and creates an expanding list, where each element is a list or tuple containing a
    subset of elements from the input list. The resulting list can be composed of lists or tuples, depending on the
    specified `return_type`.

    Parameters
    ----------
    list_to_extent : object
        The input to be extended.
    return_type : type, default=list
        The type of elements in the resulting list (list or tuple).

    Returns
    -------
    list
        An expanding list of `list`s or `tuple`s containing combinations of elements from the input.

    Examples
    --------
    ```py
    expanding_list("test")
    # [['test']]

    expanding_list(["test1", "test2", "test3"])
    # [['test1'], ['test1', 'test2'], ['test1', 'test2', 'test3']]

    expanding_list(["test1", "test2", "test3"], tuple)
    # [('test1',), ('test1', 'test2'), ('test1', 'test2', 'test3')]
    ```
    """
    listed = as_list(list_to_extent)
    return [return_type(listed[: n + 1]) for n in range(len(listed))]


def sliding_window(sequence, window_size, step_size):
    """Generate sliding windows over a sequence.

    This function generates sliding windows of a specified size over a given sequence, where each window is a list of
    elements from the sequence.

    Parameters
    ----------
    sequence : Iterable
        The input sequence (e.g., a list).
    window_size : int
        The size of each sliding window.
    step_size : int
        The amount of steps to the next window.

    Returns
    -------
    Generator
        A generator object that yields sliding windows.

    Examples
    --------
    ```py
    list(sliding_window([1, 2, 4, 5], 2, 1))
    # [[1, 2], [2, 4], [4, 5], [5]]
    ```
    """
    return (sequence[pos : pos + window_size] for pos in range(0, len(sequence), step_size))<|MERGE_RESOLUTION|>--- conflicted
+++ resolved
@@ -7,11 +7,7 @@
 from sklearn.base import BaseEstimator, TransformerMixin
 from sklearn.utils.validation import check_is_fitted
 
-<<<<<<< HEAD
-from sklego._sklearn_compat import _check_n_features, check_array, check_X_y
-=======
 from sklego._sklearn_compat import validate_data
->>>>>>> f2f28bb4
 
 
 class TrainOnlyTransformerMixin(TransformerMixin, BaseEstimator):
@@ -85,15 +81,10 @@
             The fitted transformer.
         """
         if y is None:
-            check_array(X, estimator=self)
+            validate_data(self, X=X, reset=True)
         else:
-<<<<<<< HEAD
-            check_X_y(X, y, estimator=self, multi_output=True)
-        _check_n_features(self, X, reset=True)
-=======
             validate_data(self, X=X, y=y, multi_output=True, reset=True)
 
->>>>>>> f2f28bb4
         self.X_hash_ = self._hash(X)
         return self
 
@@ -156,12 +147,7 @@
             If the input dimension does not match the training dimension.
         """
         check_is_fitted(self, ["X_hash_", "n_features_in_"])
-<<<<<<< HEAD
-        check_array(X, estimator=self)
-        _check_n_features(self, X, reset=False)
-=======
         validate_data(self, X=X, reset=False)
->>>>>>> f2f28bb4
 
         if self._hash(X) == self.X_hash_:
             return self.transform_train(X)
