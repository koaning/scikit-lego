try:
    import umap
except ImportError:
    from sklego.notinstalled import NotInstalledPackage

    umap = NotInstalledPackage("umap-learn")


import numpy as np
from sklearn.base import BaseEstimator, OutlierMixin
from sklearn.utils.validation import FLOAT_DTYPES, check_is_fitted

<<<<<<< HEAD
from sklego._sklearn_compat import _check_n_features, check_array
=======
from sklego._sklearn_compat import validate_data
>>>>>>> f2f28bb4


class UMAPOutlierDetection(OutlierMixin, BaseEstimator):
    """`UMAPOutlierDetection` is an outlier detector based on the reconstruction error from UMAP.

    If the difference between original and reconstructed data is larger than the `threshold`, the point is
        considered an outlier.

    Parameters
    ----------
    n_components : int, default=2
        Number of components of the UMAP model.
    threshold : float | None, default=None
        The threshold used for the decision function.
    variant : Literal["relative", "absolute"], default="relative"
        The variant used for the difference calculation. "relative" means that the difference between original and
        reconstructed data is divided by the sum of the original data.
    n_neighbors : int, default=15
        `n_neighbors` parameter of UMAP model.
    min_dist : float, default=0.1
        `min_dist` parameter of UMAP model.
    metric : str, default="euclidean"
        `metric` parameter of UMAP model
        (see [UMAP documentation](https://umap-learn.readthedocs.io/en/latest/parameters.html#metric) for the full list
        of available metrics and more information).
    random_state : int | None, default=None
        `random_state` parameter of UMAP model.

    Attributes
    ----------
    umap_ : UMAP
        The underlying UMAP model.
    offset_ : float
        The offset used for the decision function.

    Examples
    --------
    ```py
    import numpy as np
    from sklego.decomposition import UMAPOutlierDetection

    X = np.array([[-1, -1, -1], [-2, -1, -2], [5, -1, 0], [-1, -1, -1], [2, 1, 1], [3, 2, 3]])

    umap_model = UMAPOutlierDetection(n_components=2, threshold=0.2, n_neighbors=5)
    umap_model.fit(X)
    umap_pred = umap_model.predict(X)
    umap_pred
    # [ 1  1 -1  1 -1 -1]
    ```
    """

    def __init__(
        self,
        n_components=2,
        threshold=None,
        variant="relative",
        n_neighbors=15,
        min_dist=0.1,
        metric="euclidean",
        random_state=None,
    ):
        self.n_components = n_components
        self.threshold = threshold
        self.variant = variant
        self.n_neighbors = n_neighbors
        self.min_dist = min_dist
        self.metric = metric
        self.random_state = random_state

    def fit(self, X, y=None):
        """Fit the `UMAPOutlierDetection` model using `X` as training data by fitting the underlying UMAP model, and
        checking the `threshold` value.

        Parameters
        ----------
        X : array-like of shape (n_samples, n_features )
            The training data.
        y : array-like of shape (n_samples,) or None, default=None
            Ignored, present for compatibility.

        Returns
        -------
        self : UMAPOutlierDetection
            The fitted estimator.

        Raises
        ------
        ValueError
            - If `n_components` is less than 2.
            - If `threshold` is `None`.
        """
<<<<<<< HEAD
        X = check_array(
            X,
            estimator=self,
            dtype=FLOAT_DTYPES,
            ensure_2d=True,
            ensure_min_features=self.n_components,
            ensure_min_samples=2,
        )
        _check_n_features(self, X, reset=True)
        if y is not None:
            y = check_array(y, estimator=self, ensure_2d=False)
=======
        if y is not None:
            X, y = validate_data(self, X=X, y=y, dtype=FLOAT_DTYPES, reset=True)
        else:
            X = validate_data(self, X=X, dtype=FLOAT_DTYPES, reset=True)
>>>>>>> f2f28bb4

        if not self.threshold:
            raise ValueError("The `threshold` value cannot be `None`.")

        self.umap_ = umap.UMAP(
            n_components=self.n_components,
            n_neighbors=self.n_neighbors,
            min_dist=self.min_dist,
            metric=self.metric,
            random_state=self.random_state,
        )
        self.umap_.fit(X, y)
        self.offset_ = -self.threshold
        return self

    def difference(self, X):
        """Return the calculated difference between original and reconstructed data. Row by row.

        Parameters
        ----------
        X : array-like of shape (n_samples, n_features )
            Data to calculate the difference for.

        Returns
        -------
        array-like of shape (n_samples,)
            The calculated difference.
        """
        check_is_fitted(self, ["umap_", "offset_"])
<<<<<<< HEAD
        X = check_array(X, estimator=self, dtype=FLOAT_DTYPES, ensure_2d=True)
        _check_n_features(self, X, reset=False)
=======
        X = validate_data(self, X=X, dtype=FLOAT_DTYPES, reset=False)
>>>>>>> f2f28bb4

        reduced = self.umap_.transform(X)
        diff = np.sum(np.abs(self.umap_.inverse_transform(reduced) - X), axis=1)
        if self.variant == "relative":
            diff = diff / X.sum(axis=1)
        return diff

    def predict(self, X):
        """Predict if a point is an outlier using fitted estimator.

        If the difference between original and reconstructed data is larger than the `threshold`, the point is
        considered an outlier.

        Parameters
        ----------
        X : array-like of shape (n_samples, n_features)
            The data to predict.

        Returns
        -------
        array-like of shape (n_samples,)
            The predicted data. 1 for inliers, -1 for outliers.
        """
        check_is_fitted(self, ["umap_", "offset_"])
<<<<<<< HEAD
        X = check_array(X, estimator=self, dtype=FLOAT_DTYPES, ensure_2d=True)
        _check_n_features(self, X, reset=False)
=======
        X = validate_data(self, X=X, dtype=FLOAT_DTYPES, reset=False)
>>>>>>> f2f28bb4
        result = np.ones(X.shape[0])
        result[self.difference(X) > self.threshold] = -1
        return result.astype(int)

    def decision_function(self, X):
        """Calculate the decision function for the data as the difference between `threshold` and the `.difference(X)`
        (which is the difference between original data and reconstructed data)."""
        return self.threshold - self.difference(X)

    def score_samples(self, X):
        """Calculate the score for the samples"""
        return -self.difference(X)

    def _more_tags(self):
        return {"non_deterministic": True}

    def __sklearn_tags__(self):
        tags = super().__sklearn_tags__()
        tags.non_deterministic = True
        return tags<|MERGE_RESOLUTION|>--- conflicted
+++ resolved
@@ -10,11 +10,7 @@
 from sklearn.base import BaseEstimator, OutlierMixin
 from sklearn.utils.validation import FLOAT_DTYPES, check_is_fitted
 
-<<<<<<< HEAD
-from sklego._sklearn_compat import _check_n_features, check_array
-=======
 from sklego._sklearn_compat import validate_data
->>>>>>> f2f28bb4
 
 
 class UMAPOutlierDetection(OutlierMixin, BaseEstimator):
@@ -106,24 +102,10 @@
             - If `n_components` is less than 2.
             - If `threshold` is `None`.
         """
-<<<<<<< HEAD
-        X = check_array(
-            X,
-            estimator=self,
-            dtype=FLOAT_DTYPES,
-            ensure_2d=True,
-            ensure_min_features=self.n_components,
-            ensure_min_samples=2,
-        )
-        _check_n_features(self, X, reset=True)
-        if y is not None:
-            y = check_array(y, estimator=self, ensure_2d=False)
-=======
         if y is not None:
             X, y = validate_data(self, X=X, y=y, dtype=FLOAT_DTYPES, reset=True)
         else:
             X = validate_data(self, X=X, dtype=FLOAT_DTYPES, reset=True)
->>>>>>> f2f28bb4
 
         if not self.threshold:
             raise ValueError("The `threshold` value cannot be `None`.")
@@ -153,12 +135,7 @@
             The calculated difference.
         """
         check_is_fitted(self, ["umap_", "offset_"])
-<<<<<<< HEAD
-        X = check_array(X, estimator=self, dtype=FLOAT_DTYPES, ensure_2d=True)
-        _check_n_features(self, X, reset=False)
-=======
         X = validate_data(self, X=X, dtype=FLOAT_DTYPES, reset=False)
->>>>>>> f2f28bb4
 
         reduced = self.umap_.transform(X)
         diff = np.sum(np.abs(self.umap_.inverse_transform(reduced) - X), axis=1)
@@ -183,12 +160,7 @@
             The predicted data. 1 for inliers, -1 for outliers.
         """
         check_is_fitted(self, ["umap_", "offset_"])
-<<<<<<< HEAD
-        X = check_array(X, estimator=self, dtype=FLOAT_DTYPES, ensure_2d=True)
-        _check_n_features(self, X, reset=False)
-=======
         X = validate_data(self, X=X, dtype=FLOAT_DTYPES, reset=False)
->>>>>>> f2f28bb4
         result = np.ones(X.shape[0])
         result[self.difference(X) > self.threshold] = -1
         return result.astype(int)
