--- conflicted
+++ resolved
@@ -3,11 +3,7 @@
 from sklearn.decomposition import PCA
 from sklearn.utils.validation import FLOAT_DTYPES, check_is_fitted
 
-<<<<<<< HEAD
-from sklego._sklearn_compat import _check_n_features, check_array
-=======
 from sklego._sklearn_compat import validate_data
->>>>>>> f2f28bb4
 
 
 class PCAOutlierDetection(OutlierMixin, BaseEstimator):
@@ -100,12 +96,7 @@
         ValueError
             If `threshold` is `None`.
         """
-<<<<<<< HEAD
-        X = check_array(X, estimator=self, dtype=FLOAT_DTYPES)
-        _check_n_features(self, X, reset=True)
-=======
         X = validate_data(self, X=X, dtype=FLOAT_DTYPES, reset=True)
->>>>>>> f2f28bb4
         if not self.threshold:
             raise ValueError("The `threshold` value cannot be `None`.")
 
@@ -135,12 +126,7 @@
             The calculated difference.
         """
         check_is_fitted(self, ["pca_", "offset_"])
-<<<<<<< HEAD
-        X = check_array(X, estimator=self, dtype=FLOAT_DTYPES)
-        _check_n_features(self, X, reset=False)
-=======
         X = validate_data(self, X=X, dtype=FLOAT_DTYPES, reset=False)
->>>>>>> f2f28bb4
 
         reduced = self.pca_.transform(X)
         diff = np.sum(np.abs(self.pca_.inverse_transform(reduced) - X), axis=1)
@@ -174,12 +160,7 @@
             The predicted data. 1 for inliers, -1 for outliers.
         """
         check_is_fitted(self, ["pca_", "offset_"])
-<<<<<<< HEAD
-        X = check_array(X, estimator=self, dtype=FLOAT_DTYPES)
-        _check_n_features(self, X, reset=False)
-=======
         X = validate_data(self, X=X, dtype=FLOAT_DTYPES, reset=False)
->>>>>>> f2f28bb4
         result = np.ones(X.shape[0])
         result[self.difference(X) > self.threshold] = -1
         return result.astype(int)