--- conflicted
+++ resolved
@@ -5,7 +5,6 @@
 
 
 class RandomRegressor(BaseEstimator, RegressorMixin):
-<<<<<<< HEAD
     """
     A RandomRegressor makes random predictions only based on the "y"
     value that is seen. The goal is that such a regressor can be used
@@ -14,13 +13,10 @@
     :param str strategy: how we want to select random values, can be "uniform" or "normal"
     :param int seed: the seed value, default: 42
     """
-    def __init__(self, strategy="uniform", seed=42):
-=======
     def __init__(self, strategy="uniform", random_state=None):
         """
         :param strategy: One of 'uniform', 'normal' or 'gmm'.
         """
->>>>>>> 00e52e89
         self.allowed_strategies = ("uniform", "normal")
         if strategy not in self.allowed_strategies:
             raise ValueError(f"strategy {strategy} is not in {self.allowed_strategies}")
@@ -29,7 +25,6 @@
 
         self.gmm = None
 
-<<<<<<< HEAD
     def fit(self, X: np.array, y: np.array) -> "RandomRegressor":
         """
         Fit the model using X, y as training data.
@@ -38,12 +33,9 @@
         :param y: array-like, shape=(n_samples,) training data.
         :return: Returns an instance of self.
         """
-=======
-    def fit(self, X, y):
         X, y = check_X_y(X, y, estimator=self, dtype=FLOAT_DTYPES)
         self.dim_ = X.shape[1]
 
->>>>>>> 00e52e89
         self.min_ = np.min(y)
         self.max_ = np.max(y)
         self.mu_ = np.mean(y)
@@ -52,22 +44,18 @@
         return self
 
     def predict(self, X):
-<<<<<<< HEAD
         """
         Predict new data by making random guesses.
 
         :param X: array-like, shape=(n_columns, n_samples,) training data.
         :return: array, shape=(n_samples,) the predicted data
         """
-        np.random.seed(self.seed)
-=======
         rs = check_random_state(self.random_state)
         check_is_fitted(self, ['dim_', 'min_', 'max_', 'mu_', 'sigma_'])
 
         X = check_array(X, estimator=self, dtype=FLOAT_DTYPES)
         if X.shape[1] != self.dim_:
             raise ValueError(f'Unexpected input dimension {X.shape[1]}, expected {self.dim_}')
->>>>>>> 00e52e89
         if self.strategy not in self.allowed_strategies:
             raise ValueError(f"strategy {self.strategy} is not in {self.allowed_strategies}")
 
