--- conflicted
+++ resolved
@@ -106,14 +106,13 @@
         if len(X.shape) == 1:
             X = np.expand_dims(X, 1)
 
-        if (self.method == "quantile") and ((self.threshold > 1) or (self.threshold < 0)):
-            raise ValueError(f"Threshold {self.threshold} with method {self.method} needs to be 0 < threshold < 1")
+        if (self.method == "quantile") and (
+            (self.threshold > 1) or (self.threshold < 0)
+        ):
+            raise ValueError(
+                f"Threshold {self.threshold} with method {self.method} needs to be 0 < threshold < 1"
+            )
         if (self.method == "stddev") and (self.threshold < 0):
-<<<<<<< HEAD
-            raise ValueError(f"Threshold {self.threshold} with method {self.method} needs to be 0 < threshold ")
-        if self.method not in self.allowed_methods:
-            raise ValueError(f"Method not recognised. Method must be in {self.allowed_methods}")
-=======
             raise ValueError(
                 f"Threshold {self.threshold} with method {self.method} needs to be 0 < threshold "
             )
@@ -121,7 +120,6 @@
             raise ValueError(
                 f"Method not recognised. Method must be in {self._ALLOWED_METHODS}"
             )
->>>>>>> 2042d513
 
         self.gmm_ = GaussianMixture(
             n_components=self.n_components,
@@ -151,7 +149,9 @@
             mean_likelihood = score_samples.mean()
             new_likelihoods = score_samples[score_samples < max_x_value]
             new_likelihoods_std = np.std(new_likelihoods - mean_likelihood)
-            self.likelihood_threshold_ = mean_likelihood - (self.threshold * new_likelihoods_std)
+            self.likelihood_threshold_ = mean_likelihood - (
+                self.threshold * new_likelihoods_std
+            )
 
         return self
 
