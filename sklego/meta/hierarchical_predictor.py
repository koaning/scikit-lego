--- conflicted
+++ resolved
@@ -197,11 +197,9 @@
 
     _GLOBAL_NAME = "__sklego_global_estimator__"
     _TARGET_NAME = "__sklego_target_value__"
-<<<<<<< HEAD
     _INDEX_NAME = "__sklego_index__"
-=======
+
     _required_parameters = ["estimator", "groups"]
->>>>>>> db21a11c
 
     def __init__(
         self,
@@ -263,19 +261,10 @@
 
         # The only case in which we don't have to fit multiple levels is when shrinkage is None and fallback_method is 'raise'
         self.fitted_levels_ = expanding_list(self.groups_)
-<<<<<<< HEAD
-=======
-        self.n_fitted_levels_ = len(self.fitted_levels_)
-        #     [self.groups_]
-        #     if (self.shrinkage is None and self.fallback_method == "raise")
-        #     else
-        # )
->>>>>>> db21a11c
 
         # If invalid shrinkage, will raise ValueError (before fitting all the estimators!)
         self.shrinkage_function_ = self._set_shrinkage_function()
 
-<<<<<<< HEAD
         X = nw.from_native(X, strict=False, eager_only=True)
         if not isinstance(X, nw.DataFrame):
             X = nw.from_native(pd.DataFrame(X))
@@ -289,19 +278,6 @@
                 self._GLOBAL_NAME: nw.from_native(native_space.Series([1] * n_samples), allow_series=True),
             }
         ).pipe(self.__validate_frame)
-=======
-        # Check for sparse
-        check_array(
-            X, accept_sparse=False, dtype=None, force_all_finite=False, ensure_min_features=len(as_list(self.groups))
-        )
-
-        frame = (
-            pd.DataFrame(X)
-            .assign(**{self._TARGET_NAME: np.array(y), self._GLOBAL_NAME: 1})
-            .reset_index(drop=True)
-            .pipe(self.__validate_frame)
-        )
->>>>>>> db21a11c
 
         self.estimators_ = self._fit_estimators(frame)
         self.shrinkage_factors_ = self._fit_shrinkage_factors(frame, groups=self.groups_)
