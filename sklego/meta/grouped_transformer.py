--- conflicted
+++ resolved
@@ -2,20 +2,11 @@
 
 import narwhals as nw
 import numpy as np
-<<<<<<< HEAD
 from sklearn.base import BaseEstimator, TransformerMixin, clone
 from sklearn.utils.validation import check_is_fitted
 
 from sklego.common import as_list
 from sklego.meta._grouped_utils import parse_X_y
-=======
-import pandas as pd
-from sklearn.base import BaseEstimator, MetaEstimatorMixin, TransformerMixin, clone
-from sklearn.utils.validation import check_is_fitted
-
-from sklego.common import as_list
-from sklego.meta._grouped_utils import _split_groups_and_values
->>>>>>> db21a11c
 
 
 class GroupedTransformer(BaseEstimator, TransformerMixin, MetaEstimatorMixin):
@@ -136,12 +127,7 @@
             self.transformers_ = clone(self.transformer).fit(X_, y=y_)
             return self
 
-<<<<<<< HEAD
         self.transformers_ = self.__fit_grouped_transformer(frame, y)
-=======
-        X_group, X_value = _split_groups_and_values(X, as_list(self.groups), check_X=self.check_X, **self._check_kwargs)
-        self.transformers_ = self.__fit_grouped_transformer(X_group, X_value, y)
->>>>>>> db21a11c
 
         if self.use_global_model:
             X_, y_ = (
@@ -209,12 +195,8 @@
             "__sklego_target__"
         )
 
-<<<<<<< HEAD
         if self.groups is None:
             X_ = nw.to_native(frame)
             return self.transformers_.transform(X_)
-=======
-        X_group, X_value = _split_groups_and_values(X, as_list(self.groups), **self._check_kwargs)
->>>>>>> db21a11c
 
         return self.__transform_groups(frame)