__all__ = [
<<<<<<< HEAD
    'ConfusionBalancer',
    'DecayEstimator',
    'EstimatorTransformer',
    'GroupedEstimator',
    'OutlierRemover',
    'SubjectiveClassifier',
    'Thresholder',
    'RegressionOutlierDetector'
=======
    "ConfusionBalancer",
    "DecayEstimator",
    "EstimatorTransformer",
    "GroupedEstimator",
    "GroupedPredictor",
    "GroupedTransformer",
    "OutlierRemover",
    "SubjectiveClassifier",
    "Thresholder",
    "OutlierClassifier",
>>>>>>> bd6c73ee
]

from .confusion_balancer import ConfusionBalancer
from .decay_estimator import DecayEstimator
from .estimator_transformer import EstimatorTransformer
from .grouped_estimator import GroupedEstimator
from .grouped_predictor import GroupedPredictor
from .grouped_transformer import GroupedTransformer
from .outlier_remover import OutlierRemover
from .subjective_classifier import SubjectiveClassifier
from .thresholder import Thresholder
<<<<<<< HEAD
from .regression_outlier_detector import RegressionOutlierDetector
=======
from .outlier_classifier import OutlierClassifier
>>>>>>> bd6c73ee
<|MERGE_RESOLUTION|>--- conflicted
+++ resolved
@@ -1,14 +1,4 @@
 __all__ = [
-<<<<<<< HEAD
-    'ConfusionBalancer',
-    'DecayEstimator',
-    'EstimatorTransformer',
-    'GroupedEstimator',
-    'OutlierRemover',
-    'SubjectiveClassifier',
-    'Thresholder',
-    'RegressionOutlierDetector'
-=======
     "ConfusionBalancer",
     "DecayEstimator",
     "EstimatorTransformer",
@@ -18,8 +8,8 @@
     "OutlierRemover",
     "SubjectiveClassifier",
     "Thresholder",
+    "RegressionOutlierDetector",
     "OutlierClassifier",
->>>>>>> bd6c73ee
 ]
 
 from .confusion_balancer import ConfusionBalancer
@@ -31,8 +21,5 @@
 from .outlier_remover import OutlierRemover
 from .subjective_classifier import SubjectiveClassifier
 from .thresholder import Thresholder
-<<<<<<< HEAD
 from .regression_outlier_detector import RegressionOutlierDetector
-=======
-from .outlier_classifier import OutlierClassifier
->>>>>>> bd6c73ee
+from .outlier_classifier import OutlierClassifier