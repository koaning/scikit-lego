--- conflicted
+++ resolved
@@ -1,8 +1,5 @@
-<<<<<<< HEAD
 import warnings
 
-=======
->>>>>>> 41cd34f6
 import numpy as np
 from sklearn.base import BaseEstimator, RegressorMixin, clone, is_regressor, is_classifier
 from sklearn.dummy import DummyRegressor
@@ -49,11 +46,7 @@
     array([4.91483294, 0.        , 0.        , 0.04941909, 0.        ])
     """
 
-<<<<<<< HEAD
     def __init__(self, classifier, regressor) -> None:
-=======
-    def __init__(self, classifier, regressor):
->>>>>>> 41cd34f6
         """Initialize."""
         self.classifier = classifier
         self.regressor = regressor
