import logging
from inspect import signature

import numpy as np
from sklearn.base import BaseEstimator, MetaEstimatorMixin, RegressorMixin, clone, is_classifier, is_regressor
from sklearn.exceptions import NotFittedError
from sklearn.utils.metaestimators import available_if
from sklearn.utils.validation import _check_sample_weight, check_is_fitted

from sklego.common import validate_data

<<<<<<< HEAD

class ZeroInflatedRegressor(RegressorMixin, MetaEstimatorMixin, BaseEstimator):
=======
class ZeroInflatedRegressor(RegressorMixin, BaseEstimator, MetaEstimatorMixin):
>>>>>>> 13b20dfa
    """A meta regressor for zero-inflated datasets, i.e. the targets contain a lot of zeroes.

    `ZeroInflatedRegressor` consists of a classifier and a regressor.

    - The classifier's task is to find if the target is zero or not.
    - The regressor's task is to output a (usually positive) prediction whenever the classifier indicates that
    there should be a non-zero prediction.

    The regressor is only trained on examples where the target is non-zero, which makes it easier for it to focus.

    At prediction time, the classifier is first asked if the output should be zero. If yes, output zero.
    Otherwise, ask the regressor for its prediction and output it.

    Parameters
    ----------
    classifier : scikit-learn compatible classifier
        A classifier that answers the question "Should the output be zero?".
    regressor : scikit-learn compatible regressor
        A regressor for predicting the target. Its prediction is only used if `classifier` says that the output is
        non-zero.
    handle_zero : Literal["error", "ignore"], default="error"
            How to behave in the case that all train set output consists of zero values only.

            - `handle_zero = 'error'`: will raise a `ValueError` (default).
            - `handle_zero = 'ignore'`: will continue to train the regressor on the entire dataset.

    Attributes
    ----------
    classifier_ : scikit-learn compatible classifier
        The fitted classifier.
    regressor_ : scikit-learn compatible regressor
        The fitted regressor.

    Examples
    --------
    ```py
    import numpy as np
    from sklearn.ensemble import ExtraTreesClassifier, ExtraTreesRegressor
    from sklego.meta import ZeroInflatedRegressor

    np.random.seed(0)
    X = np.random.randn(10000, 4)
    y = ((X[:, 0]>0) & (X[:, 1]>0)) * np.abs(X[:, 2] * X[:, 3]**2)

    model = ZeroInflatedRegressor(
        classifier=ExtraTreesClassifier(random_state=0, max_depth=10),
        regressor=ExtraTreesRegressor(random_state=0)
    ).fit(X, y)

    model.predict(X[:5])
    # array([4.91483294, 0.        , 0.        , 0.04941909, 0.        ])

    model.score_samples(X[:5]).round(2)
    # array([3.73, 0.  , 0.11, 0.03, 0.06])
    ```
    """

    _required_parameters = ["classifier", "regressor"]

    def __init__(self, classifier, regressor, handle_zero="error") -> None:
        self.classifier = classifier
        self.regressor = regressor
        self.handle_zero = handle_zero

    def fit(self, X, y, sample_weight=None):
        """Fit the underlying classifier and regressor using `X` and `y` as training data. The regressor is only trained
        on examples where the target is non-zero.

        Parameters
        ----------
        X : array-like of shape (n_samples, n_features )
            The training data.
        y : array-like of shape (n_samples,)
            The target values.
        sample_weight : array-like of shape (n_samples, ), default=None
            Individual weights for each sample.

        Returns
        -------
        self : ZeroInflatedRegressor
            The fitted estimator.

        Raises
        ------
        ValueError
            If `classifier` is not a classifier
            If `regressor` is not a regressor
            If all train target entirely consists of zeros and `handle_zero="error"`
        """
        X, y = validate_data(self, X, y, y_required=True)

        self.n_features_in_ = X.shape[1]

        if not is_classifier(self.classifier):
            raise ValueError(
                f"`classifier` has to be a classifier. Received instance of {type(self.classifier)} instead."
            )
        if not is_regressor(self.regressor):
            raise ValueError(f"`regressor` has to be a regressor. Received instance of {type(self.regressor)} instead.")
        if self.handle_zero not in {"ignore", "error"}:
            raise ValueError(
                f"`handle_zero` has to be one of {'ignore', 'error'}. Received '{self.handle_zero}' instead."
            )

        sample_weight = _check_sample_weight(sample_weight, X)
        try:
            check_is_fitted(self.classifier)
            self.classifier_ = self.classifier
        except NotFittedError:
            self.classifier_ = clone(self.classifier)

            if "sample_weight" in signature(self.classifier_.fit).parameters:
                self.classifier_.fit(X, y != 0, sample_weight=sample_weight)
            else:
                logging.warning("Classifier ignores sample_weight.")
                self.classifier_.fit(X, y != 0)

        indices_for_training = np.where(y != 0)[0]  # these are the non-zero indices
        if (self.handle_zero == "ignore") & (
            indices_for_training.size == 0
        ):  # if we choose to ignore that all train set output is 0
            logging.warning("Regressor will be training on `y` consisting of zero values only.")
            indices_for_training = np.where(y == 0)[0]  # use the whole train set

        if indices_for_training.size > 0:
            try:
                check_is_fitted(self.regressor)
                self.regressor_ = self.regressor
            except NotFittedError:
                self.regressor_ = clone(self.regressor)

                if "sample_weight" in signature(self.regressor_.fit).parameters:
                    self.regressor_.fit(
                        X[indices_for_training],
                        y[indices_for_training],
                        sample_weight=sample_weight[indices_for_training] if sample_weight is not None else None,
                    )
                else:
                    logging.warning("Regressor ignores sample_weight.")
                    self.regressor_.fit(
                        X[indices_for_training],
                        y[indices_for_training],
                    )
        else:
            raise ValueError(
                """The predicted training labels are all zero, making the regressor obsolete. Change the classifier
                or use a plain regressor instead. Alternatively, you can choose to ignore that predicted labels are
                all zero by setting flag handle_zero = 'ignore'"""
            )

        return self

    def predict(self, X):
        """Predict target values for `X` using fitted estimator by first asking the classifier if the output should be
        zero. If yes, output zero. Otherwise, ask the regressor for its prediction and output it.

        Parameters
        ----------
        X : array-like of shape (n_samples, n_features)
            The data to predict.

        Returns
        -------
        array-like of shape (n_samples,)
            The predicted values.
        """
        check_is_fitted(self, ["n_features_in_", "classifier_", "regressor_"])
        X = validate_data(self, X, reset=False)
        if X.shape[1] != self.n_features_in_:
            msg = f"Unexpected input dimension {X.shape[1]}, expected {self.n_features_in_}"
            raise ValueError(msg)

        output = np.zeros(len(X))
        non_zero_indices = np.where(self.classifier_.predict(X))[0]

        if non_zero_indices.size > 0:
            output[non_zero_indices] = self.regressor_.predict(X[non_zero_indices])

        return output

    @available_if(lambda self: hasattr(self.classifier_, "predict_proba"))
    def score_samples(self, X):
        r"""Predict risk estimate of `X` as the probability of `X` to not be zero times the expected value of `X`:

        $$\text{score_sample(X)} = (1-P(X=0)) \cdot E[X]$$

        where:

        - $P(X=0)$ is calculated using the `.predict_proba()` method of the underlying classifier.
        - $E[X]$ is the regressor prediction on `X`.

        !!! info

            This method requires the underlying classifier to implement `.predict_proba()` method.

        Parameters
        ----------
        X : array-like of shape (n_samples, n_features)
            The data to predict.

        Returns
        -------
        array-like of shape (n_samples,)
            The predicted risk.
        """

        check_is_fitted(self)
        X = validate_data(self, X, reset=False)
        if X.shape[1] != self.n_features_in_:
            msg = f"Unexpected input dimension {X.shape[1]}, expected {self.n_features_in_}"
            raise ValueError(msg)

        non_zero_proba = self.classifier_.predict_proba(X)[:, 1]
        expected_impact = self.regressor_.predict(X)

        return non_zero_proba * expected_impact<|MERGE_RESOLUTION|>--- conflicted
+++ resolved
@@ -9,12 +9,8 @@
 
 from sklego.common import validate_data
 
-<<<<<<< HEAD
 
 class ZeroInflatedRegressor(RegressorMixin, MetaEstimatorMixin, BaseEstimator):
-=======
-class ZeroInflatedRegressor(RegressorMixin, BaseEstimator, MetaEstimatorMixin):
->>>>>>> 13b20dfa
     """A meta regressor for zero-inflated datasets, i.e. the targets contain a lot of zeroes.
 
     `ZeroInflatedRegressor` consists of a classifier and a regressor.
