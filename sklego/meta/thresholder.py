--- conflicted
+++ resolved
@@ -7,7 +7,7 @@
 from sklearn.exceptions import NotFittedError
 from sklearn.utils.validation import _check_sample_weight, check_is_fitted
 
-from sklego._sklearn_compat import _check_n_features, check_array, check_X_y, type_of_target
+from sklego._sklearn_compat import _check_n_features, type_of_target, validate_data
 from sklego.base import ProbabilisticClassifier
 
 
@@ -98,13 +98,9 @@
             raise ValueError("The Thresholder meta model only works on classification models with .predict_proba.")
 
         if self.check_input:
-<<<<<<< HEAD
-            X, y = check_X_y(X, y, estimator=self, ensure_all_finite=False, ensure_min_features=0)
-=======
             X, y = validate_data(self, X=X, y=y, ensure_all_finite=False, ensure_min_features=0, reset=True)
         else:
             _check_n_features(self, X, reset=True)
->>>>>>> f2f28bb4
 
         self._handle_refit(X, y, sample_weight)
 
@@ -130,14 +126,9 @@
         """
         check_is_fitted(self, ["classes_", "estimator_"])
         if self.check_input:
-<<<<<<< HEAD
-            X = check_array(X, estimator=self, ensure_min_features=0, ensure_all_finite=False)
-        _check_n_features(self, X, reset=False)
-=======
             X = validate_data(self, X=X, ensure_min_features=0, ensure_all_finite=False, reset=False)
         else:
             _check_n_features(self, X, reset=False)
->>>>>>> f2f28bb4
 
         predicate = self.estimator_.predict_proba(X)[:, 1] > self.threshold
         return np.where(predicate, self.classes_[1], self.classes_[0])
@@ -146,14 +137,9 @@
         """Alias for `.predict_proba()` method of the underlying estimator."""
         check_is_fitted(self, ["classes_", "estimator_"])
         if self.check_input:
-<<<<<<< HEAD
-            X = check_array(X, estimator=self, ensure_min_features=0, ensure_all_finite=False)
-        _check_n_features(self, X, reset=False)
-=======
             X = validate_data(self, X=X, ensure_min_features=0, ensure_all_finite=False, reset=False)
         else:
             _check_n_features(self, X, reset=False)
->>>>>>> f2f28bb4
 
         return self.estimator_.predict_proba(X)
 
@@ -161,14 +147,9 @@
         """Alias for `.score()` method of the underlying estimator."""
         check_is_fitted(self, ["classes_", "estimator_"])
         if self.check_input:
-<<<<<<< HEAD
-            X = check_array(X, estimator=self, ensure_min_features=0, ensure_all_finite=False)
-        _check_n_features(self, X, reset=False)
-=======
             X = validate_data(self, X=X, ensure_min_features=0, ensure_all_finite=False, reset=False)
         else:
             _check_n_features(self, X, reset=False)
->>>>>>> f2f28bb4
 
         return self.estimator_.score(X, y)
 
