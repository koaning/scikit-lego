--- conflicted
+++ resolved
@@ -5,11 +5,7 @@
 from sklearn.calibration import CalibratedClassifierCV
 from sklearn.utils.validation import check_is_fitted
 
-<<<<<<< HEAD
-from sklego._sklearn_compat import _check_n_features, check_array, check_X_y
-=======
 from sklego._sklearn_compat import validate_data
->>>>>>> f2f28bb4
 
 
 class OrdinalClassifier(MultiOutputMixin, ClassifierMixin, MetaEstimatorMixin, BaseEstimator):
@@ -135,13 +131,7 @@
         if not hasattr(self.estimator, "predict_proba"):
             raise ValueError("The estimator must implement `.predict_proba()` method.")
 
-<<<<<<< HEAD
-        X, y = check_X_y(X, y, estimator=self, ensure_min_samples=2, ensure_2d=True)
-        _check_n_features(self, X, reset=True)
-
-=======
         X, y = validate_data(self, X=X, y=y, ensure_min_samples=2, ensure_2d=True, reset=True)
->>>>>>> f2f28bb4
         self.classes_ = np.sort(np.unique(y))
 
         if self.n_classes_ < 3:
@@ -182,12 +172,7 @@
             If `X` has a different number of features than the one seen during `fit`.
         """
         check_is_fitted(self, ["estimators_", "classes_"])
-<<<<<<< HEAD
-        X = check_array(X, estimator=self, ensure_2d=True)
-        _check_n_features(self, X, reset=False)
-=======
         X = validate_data(self, X=X, ensure_2d=True, reset=False)
->>>>>>> f2f28bb4
 
         raw_proba = np.array([estimator.predict_proba(X)[:, 1] for estimator in self.estimators_.values()]).T
         p_y_le = np.column_stack((np.zeros(X.shape[0]), raw_proba, np.ones(X.shape[0])))
@@ -209,7 +194,7 @@
             The predicted class labels.
         """
         check_is_fitted(self, ["estimators_", "classes_"])
-        X = check_array(X, estimator=self, ensure_2d=True)
+        X = validate_data(self, X=X, ensure_2d=True, reset=False)
         return self.classes_[np.argmax(self.predict_proba(X), axis=1)]
 
     def _fit_binary_estimator(self, X, y, y_label):
