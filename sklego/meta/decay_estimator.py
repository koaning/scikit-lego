--- conflicted
+++ resolved
@@ -2,11 +2,7 @@
 from sklearn.base import BaseEstimator, MetaEstimatorMixin
 from sklearn.utils.validation import FLOAT_DTYPES, check_is_fitted
 
-<<<<<<< HEAD
-from sklego._sklearn_compat import _check_n_features, check_X_y
-=======
-from sklego._sklearn_compat import validate_data
->>>>>>> f2f28bb4
+from sklego._sklearn_compat import _check_n_features, validate_data
 from sklego.meta._decay_utils import exponential_decay, linear_decay, sigmoid_decay, stepwise_decay
 
 
@@ -128,12 +124,9 @@
         """
 
         if self.check_input:
-<<<<<<< HEAD
-            X, y = check_X_y(X, y, estimator=self, dtype=FLOAT_DTYPES)
-        _check_n_features(self, X, reset=True)
-=======
             X, y = validate_data(self, X=X, y=y, dtype=FLOAT_DTYPES, reset=True)
->>>>>>> f2f28bb4
+        else:
+            _check_n_features(self, X, reset=True)
 
         if self.decay_func in self._ALLOWED_DECAYS.keys():
             self.decay_func_ = self._ALLOWED_DECAYS[self.decay_func]
