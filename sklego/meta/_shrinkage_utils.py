--- conflicted
+++ resolved
@@ -1,9 +1,4 @@
-<<<<<<< HEAD
 import narwhals as nw
-=======
-from functools import partial
-
->>>>>>> db21a11c
 import numpy as np
 from sklearn.utils.validation import check_is_fitted
 
