--- conflicted
+++ resolved
@@ -4,11 +4,7 @@
 from sklearn.calibration import _SigmoidCalibration
 from sklearn.utils.validation import check_is_fitted
 
-<<<<<<< HEAD
-from sklego._sklearn_compat import check_array, check_X_y
-=======
 from sklego._sklearn_compat import validate_data
->>>>>>> f2f28bb4
 from sklego.base import OutlierModel
 
 
@@ -93,9 +89,10 @@
                 f"method. This is required for `predict_proba` estimation."
             )
         if y is not None:
-            X, y = check_X_y(estimator=self, X=X, y=y)
+            X, y = validate_data(self, X=X, y=y, reset=True)
         else:
-            X = check_array(X, estimator=self)
+            X = validate_data(self, X=X, reset=True)
+
         self.estimator_ = clone(self.model).fit(X, y)
         self.n_features_in_ = self.estimator_.n_features_in_
         self.classes_ = np.array([0, 1])
@@ -120,7 +117,7 @@
             The predicted values. 0 for inliers, 1 for outliers.
         """
         check_is_fitted(self, ["estimator_", "classes_"])
-        X = check_array(X, estimator=self)
+        X = validate_data(self, X=X, reset=False)
         preds = self.estimator_.predict(X)
         result = (preds == -1).astype(int)
         return result
@@ -139,7 +136,7 @@
             The predicted probabilities.
         """
         check_is_fitted(self, ["estimator_", "classes_"])
-        X = check_array(X, estimator=self)
+        X = validate_data(self, X=X, reset=False)
         decision_function_scores = self.estimator_.decision_function(X)
         probabilities = self._predict_proba_sigmoid.predict(decision_function_scores).reshape(-1, 1)
         complement = np.ones_like(probabilities) - probabilities
