--- conflicted
+++ resolved
@@ -74,14 +74,9 @@
             The transformed data. Array will be of shape `(X.shape[0], )` if estimator is not multi output.
             For multi output estimators an array of shape `(X.shape[0], y.shape[1])` is returned.
         """
-<<<<<<< HEAD
         # The check below will also check if the underlying estimator_ is fitted.
         # This is checked through the __sklearn_is_fitted method.
         check_is_fitted(self)
-=======
-
-        check_is_fitted(self, "estimator_")
->>>>>>> 8cabda3a
         output = getattr(self.estimator_, self.predict_func)(X)
         return output if self.multi_output_ else output.reshape(-1, 1)
 
