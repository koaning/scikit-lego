--- conflicted
+++ resolved
@@ -4,11 +4,7 @@
 from sklearn.base import BaseEstimator, OutlierMixin
 from sklearn.utils.validation import check_is_fitted
 
-<<<<<<< HEAD
-from sklego._sklearn_compat import _check_n_features, check_array
-=======
 from sklego._sklearn_compat import validate_data
->>>>>>> f2f28bb4
 
 
 class RegressionOutlierDetector(OutlierMixin, BaseEstimator):
@@ -141,12 +137,7 @@
         """
         X = nw.from_native(X, eager_only=True, strict=False)
         self.idx_ = np.argmax([i == self.column for i in X.columns]) if isinstance(X, nw.DataFrame) else self.column
-<<<<<<< HEAD
-        X = check_array(nw.to_native(X, strict=False), estimator=self)
-        _check_n_features(self, X, reset=True)
-=======
         X = validate_data(self, X=nw.to_native(X, strict=False), reset=True)
->>>>>>> f2f28bb4
 
         if not self._is_regression_model():
             raise ValueError("Passed model must be regression!")
@@ -173,12 +164,7 @@
             The predicted values. 1 for inliers, -1 for outliers.
         """
         check_is_fitted(self, ["estimator_", "sd_", "idx_"])
-<<<<<<< HEAD
-        X = check_array(X, estimator=self)
-        _check_n_features(self, X, reset=False)
-=======
         X = validate_data(self, X=X, reset=False)
->>>>>>> f2f28bb4
 
         X, y = self.to_x_y(X)
         preds = self.estimator_.predict(X)
@@ -205,12 +191,7 @@
             If `method` is not one of "sd", "relative", or "absolute".
         """
         check_is_fitted(self, ["estimator_", "sd_", "idx_"])
-<<<<<<< HEAD
-        X = check_array(X, estimator=self)
-        _check_n_features(self, X, reset=False)
-=======
         X = validate_data(self, X=X, reset=False)
->>>>>>> f2f28bb4
 
         X, y_true = self.to_x_y(X)
         y_pred = self.estimator_.predict(X)
