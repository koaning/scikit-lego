from copy import deepcopy
from typing import List, Union

import narwhals.stable.v1 as nw
import numpy as np
import pandas as pd
from sklearn import clone
from sklearn.base import BaseEstimator, ClassifierMixin, MetaEstimatorMixin, RegressorMixin, is_classifier, is_regressor
from sklearn.utils.metaestimators import available_if
from sklearn.utils.validation import check_is_fitted

from sklego.common import as_list, expanding_list
from sklego.meta._grouped_utils import parse_X_y
from sklego.meta._shrinkage_utils import (
    ShrinkageMixin,
    constant_shrinkage,
    equal_shrinkage,
    min_n_obs_shrinkage,
    relative_shrinkage,
)


class GroupedPredictor(ShrinkageMixin, MetaEstimatorMixin, BaseEstimator):
    """`GroupedPredictor` is a meta-estimator that fits a separate estimator for each group in the input data.

    The input data is split into a group and a value part: for each unique combination of the group columns, a separate
    estimator is fitted to the corresponding value rows. The group columns are specified by the `groups` parameter.

    If `use_global_model=True` a fallback estimator will be fitted on the entire dataset in case a group is not found
    during `.predict()`.

    If `shrinkage` is not `None`, the predictions of the group-level models are combined using a shrinkage method. The
    shrinkage method can be one of the predefined methods `"constant"`, `"equal"`, `"min_n_obs"`, `"relative"` or a
    custom shrinkage function. The shrinkage method is specified by the `shrinkage` parameter.

    !!! warning "Shrinkage"
        Shrinkage is only available for regression models.

    Parameters
    ----------
    estimator : scikit-learn compatible estimator/pipeline
        The estimator/pipeline to be applied per group.
    groups : int | str | List[int] | List[str]
        The column(s) of the array/dataframe to select as a grouping parameter set.
    shrinkage : Literal["constant", "equal", "min_n_obs", "relative"] | Callable | None, default=None
        How to perform shrinkage:

        - `None`: No shrinkage (default)
        - `"constant"`: the augmented prediction for each level is the weighted average between its prediction and the
            augmented prediction for its parent.
        - `"equal"`: each group is weighed equally.
        - `"min_n_obs"`: use only the smallest group with a certain amount of observations.
        - `"relative"`: weigh each group according to its size.
        - `Callable`: a function that takes a list of group lengths and returns an array of the same size with the
            weights for each group.
    use_global_model : bool, default=True

        - With shrinkage: whether to have a model over the entire input as first group
        - Without shrinkage: whether or not to fall back to a general model in case the group parameter is not found
            during `.predict()`
    check_X : bool, default=True
        Whether to validate `X` to be non-empty 2D array of finite values and attempt to cast `X` to float.
        If disabled, the model/pipeline is expected to handle e.g. missing, non-numeric, or non-finite values.
    **shrinkage_kwargs : dict
        Keyword arguments to the shrinkage function

    Attributes
    ----------
    estimators_ : dict
        A dictionary with the fitted estimators per group
    groups_ : list
        A list of all the groups that were found during fitting
    fallback_ : estimator
        A fallback estimator that is used when `use_global_model=True` and a group is not found during `.predict()`
    shrinkage_function_ : callable
        The shrinkage function that is used to calculate the shrinkage factors
    shrinkage_factors_ : dict
        A dictionary with the shrinkage factors per group
    """

    # Number of features in value df can be 0, e.g. for dummy models
    _check_kwargs = {"ensure_min_features": 0, "accept_large_sparse": False}
    _global_col_name = "a-column-that-is-constant-for-all-data"
    _global_col_value = "global"

    _ALLOWED_SHRINKAGE = {
        "constant": constant_shrinkage,
        "relative": relative_shrinkage,
        "min_n_obs": min_n_obs_shrinkage,
        "equal": equal_shrinkage,
    }

    _required_parameters = ["estimator", "groups"]

    def __init__(
        self,
        estimator,
        groups,
        shrinkage=None,
        use_global_model=True,
        check_X=True,
        shrinkage_kwargs=None,
    ):
        self.estimator = estimator
        self.groups = groups
        self.shrinkage = shrinkage
        self.use_global_model = use_global_model
        self.shrinkage_kwargs = shrinkage_kwargs
        self.check_X = check_X

    def __fit_single_group(self, group, X, y=None):
        """Fit estimator to the given group."""
        try:
            return clone(self.estimator).fit(X, y)
        except Exception as e:
            raise type(e)(f"Exception for group {group}: {e}")

    def __fit_grouped_estimator(
        self, frame: nw.DataFrame, y: Union[np.ndarray, None] = None, columns: Union[List[int], List[str], None] = None
    ):
        """Fit an estimator to each group"""

        if columns is None:
            columns = self._groups

        to_drop = list(set(["__sklego_target__", *columns, *as_list(self.groups)]))
        grouped_estimators = {
            # Fit a clone of the estimators to each group
            (group_name[0] if len(group_name) == 1 else group_name): self.__fit_single_group(
                group=(group_name[0] if len(group_name) == 1 else group_name),
                X=nw.to_native(X_grp.drop(to_drop)),
                y=(X_grp.select("__sklego_target__").to_numpy().reshape(-1) if y is not None else None),
            )
            for group_name, X_grp in frame.group_by(columns)
        }

        return grouped_estimators

    def __fit_shrinkage_groups(self, frame, y):
        estimators = {}

        for grouping_colnames in self.group_colnames_hierarchical_:
            # Fit a grouped estimator to each (sub)group hierarchically
            estimators.update(self.__fit_grouped_estimator(frame, y, columns=grouping_colnames))

        return estimators

    def __add_shrinkage_column(self, frame, groups=None):
        """Add global group as first column if needed for shrinkage"""

        if self.shrinkage is not None and self.use_global_model:
            n_samples = frame.shape[0]

            frame = frame.select(
                nw.from_dict(
                    data={self._global_col_name: np.full(shape=n_samples, fill_value=self._global_col_value)},
                    native_namespace=nw.get_native_namespace(frame),
                )[self._global_col_name],
                nw.all(),
            )
            groups = [self._global_col_name] if groups is None else [self._global_col_name, *groups]

        return frame, groups

    def fit(self, X, y=None):
        """Fit one estimator for each group of training data `X` and `y`.

        Will also learn the groups that exist within the dataset.

        If `use_global_model=True` a fallback estimator will be fitted on the entire dataset in case a group is not
        found during `.predict()`.

        Parameters
        ----------
        X : array-like of shape (n_samples, n_features)
            Training data.
        y : array-like of shape (n_samples,), default=None
            Target values.

        Returns
        -------
        self : GroupedPredictor
            The fitted estimator.
        """
        if self.shrinkage is not None and not is_regressor(self.estimator):
            raise ValueError("Shrinkage is only available for regression models")

        _group_cols = as_list(deepcopy(self.groups)) if self.groups is not None else None

        if (
            self.shrinkage is not None
            and _group_cols is not None
            and len(_group_cols) == 1
            and not self.use_global_model
        ):
            raise ValueError("Shrinkage is not null, but found a total of 1 groups")

        X = nw.from_native(X, strict=False, eager_only=True)

        frame = parse_X_y(X, y, _group_cols, check_X=self.check_X, **self._check_kwargs)
        frame, _group_cols = self.__add_shrinkage_column(frame, _group_cols)
        self.n_features_in_ = frame.shape[1] - 1
        self.n_fitted_levels_ = 1 + self.use_global_model

        self.shrinkage_function_ = self._set_shrinkage_function()

        # List of all hierarchical subsets of columns
        self.group_colnames_hierarchical_ = expanding_list(_group_cols, list)
        self.fallback_ = None

        if self.shrinkage is None and self.use_global_model:
            X_ = nw.to_native(frame.drop([*_group_cols, "__sklego_target__"]))
            y_ = nw.to_native(frame["__sklego_target__"])

            self.fallback_ = clone(self.estimator).fit(X_, y_)

        if self.shrinkage is not None:
            self.estimators_ = self.__fit_shrinkage_groups(frame, y)
        else:
            self.estimators_ = self.__fit_grouped_estimator(frame, y, columns=_group_cols)

        self.groups_ = as_list(self.estimators_.keys())

        if self.shrinkage is not None:
            _groups = (
                [self._global_col_name, *as_list(deepcopy(self.groups))]
                if self.use_global_model
                else as_list(deepcopy(self.groups))
            )

            self.shrinkage_factors_ = self._fit_shrinkage_factors(frame, groups=_groups, most_granular_only=True)
            self.shrinkage_factors_ = {(k[0] if len(k) == 1 else k): v for k, v in self.shrinkage_factors_.items()}

        return self

    def __predict_shrinkage_groups(self, frame, method="predict", groups=None):
        """Make predictions for all shrinkage groups"""
        # DataFrame with predictions for each hierarchy level, per row. Missing groups errors are thrown here.
        hierarchical_predictions = pd.concat(
            [
                pd.Series(self.__predict_groups(frame, method=method, groups=level_columns))
                for level_columns in self.group_colnames_hierarchical_
            ],
            axis=1,
        )

        # This is a Series with values the tuples of hierarchical grouping
        prediction_groups = pd.Series([tuple(_) for _ in frame.select(groups).to_pandas().itertuples(index=False)])

        # This is a Series of arrays
        shrinkage_factors = prediction_groups.map(self.shrinkage_factors_)

        # Convert the Series of arrays it to a DataFrame
        shrinkage_factors = pd.DataFrame.from_dict(shrinkage_factors.to_dict()).T

        return (hierarchical_predictions * shrinkage_factors).sum(axis=1)

    def __predict_single_group(self, group, X, method="predict"):
        """Predict a single group by getting its estimator from the fitted dict"""

        try:
            group_predictor = self.estimators_[group]
        except KeyError:
            if self.fallback_:
                group_predictor = self.fallback_
            else:
                raise ValueError(f"Found new group {group} during predict with use_global_model = False")

        is_predict_proba = is_classifier(group_predictor) and method == "predict_proba"
        # Ensure to provide pd.DataFrame with the correct label name
        extra_kwargs = {"columns": group_predictor.classes_} if is_predict_proba else {}

        # getattr(group_predictor, method) returns the predict method of the fitted model
        # if the method argument is "predict" and the predict_proba method if method argument is "predict_proba"
        return pd.DataFrame(getattr(group_predictor, method)(X), **extra_kwargs)

    def __predict_groups(self, frame: nw.DataFrame, method="predict", groups=None):
        """Predict for all groups"""

        n_samples = frame.shape[0]
        frame = frame.with_columns(__sklego_index__=np.arange(n_samples))
        return (
            pd.concat(
                [
                    self.__predict_single_group(
                        (group_value[0] if len(group_value) == 1 else group_value),
                        nw.to_native(X_grp.drop(["__sklego_index__", *groups, *as_list(self.groups)])),
                        method=method,
                    ).set_index(X_grp["__sklego_index__"].to_numpy().reshape(-1).astype(int))
                    for group_value, X_grp in frame.group_by(groups)
                ],
                axis=0,
            )
            .fillna(0)
            .sort_index()
            .to_numpy()
            .squeeze()
        )

    def predict(self, X):
        """Predict target values on new data `X` by predicting on each group. If a group is not found during
        `.predict()` and `use_global_model=True` the fallback estimator will be used. If `use_global_model=False` a
        `ValueError` will be raised.

        Parameters
        ----------
        X : array-like of shape (n_samples, n_features)
            Data to predict.

        Returns
        -------
        array-like of shape (n_samples,)
            Predicted target values.
        """
        check_is_fitted(self, ["estimators_", "groups_", "fallback_"])

        _group_cols = as_list(deepcopy(self.groups)) if self.groups is not None else None
        X = nw.from_native(X, strict=False, eager_only=True)
        frame = parse_X_y(X, y=None, groups=_group_cols, check_X=self.check_X, **self._check_kwargs).drop(
            "__sklego_target__"
        )
        frame, _group_cols = self.__add_shrinkage_column(frame, _group_cols)

        if self.shrinkage is None:
            return self.__predict_groups(frame, method="predict", groups=_group_cols)
        else:
            return self.__predict_shrinkage_groups(frame, method="predict", groups=_group_cols)

    # This ensures that the meta-estimator only has the predict_proba method if the estimator has it
    @available_if(lambda self: hasattr(self.estimator, "predict_proba"))
    def predict_proba(self, X):
        """Predict probabilities on new data `X`.

        !!! warning
            Available only if the underlying estimator implements `.predict_proba()` method.

        Parameters
        ----------
        X : array-like of shape (n_samples, n_features)
            Data to predict.

        Returns
        -------
        array-like of shape (n_samples, n_classes)
            Predicted probabilities per class.
        """
        check_is_fitted(self, ["estimators_", "groups_", "fallback_"])

        _group_cols = as_list(deepcopy(self.groups)) if self.groups is not None else None
        X = nw.from_native(X, strict=False, eager_only=True)
        frame = parse_X_y(X, y=None, groups=_group_cols, check_X=self.check_X, **self._check_kwargs).drop(
            "__sklego_target__"
        )
        frame, _group_cols = self.__add_shrinkage_column(frame, _group_cols)

        if self.shrinkage is None:
            return self.__predict_groups(frame, method="predict_proba", groups=_group_cols)
        else:
            return self.__predict_shrinkage_groups(frame, method="predict_proba", groups=_group_cols)

    # This ensures that the meta-estimator only has the predict_proba method if the estimator has it
    @available_if(lambda self: hasattr(self.estimator, "decision_function"))
    def decision_function(self, X):
        """Predict confidence scores for samples in `X`.

        !!! warning
            Available only if the underlying estimator implements `.decision_function()` method.

        Parameters
        ----------
        X : array-like of shape (n_samples, n_features)
            Data to predict.

        Returns
        -------
        array-like of shape (n_samples,) or (n_samples, n_classes)
            Confidence scores per (n_samples, n_classes) combination.
            In the binary case, confidence score for self.classes_[1] where > 0 means this class would be
            predicted.
        """
        check_is_fitted(self, ["estimators_", "groups_", "fallback_"])

        _group_cols = as_list(deepcopy(self.groups)) if self.groups is not None else None
        X = nw.from_native(X, strict=False, eager_only=True)

        frame = parse_X_y(X, y=None, groups=_group_cols, check_X=self.check_X, **self._check_kwargs).drop(
            "__sklego_target__"
        )
        frame, _group_cols = self.__add_shrinkage_column(frame, _group_cols)

        if self.shrinkage is None:
            return self.__predict_groups(frame, method="decision_function", groups=_group_cols)
        else:
            return self.__predict_shrinkage_groups(frame, method="decision_function", groups=_group_cols)

    @property
    def _estimator_type(self):
        """Computes `_estimator_type` dynamically from the wrapped model."""
        return self.estimator._estimator_type

    def _more_tags(self):
        return {"allow_nan": True}

    def __sklearn_tags__(self):
        from sklego import SKLEARN_VERSION

<<<<<<< HEAD
        if SKLEARN_VERSION >= (1, 6):
            tags = super().__sklearn_tags__()
            tags.input_tags.allow_nan = True
            return tags
        else:
            pass


=======
>>>>>>> 13b20dfa
class GroupedRegressor(RegressorMixin, GroupedPredictor):
    """`GroupedRegressor` is a meta-estimator that fits a separate regressor for each group in the input data.

    Its spec is the same as [`GroupedPredictor`][sklego.meta.grouped_predictor.GroupedPredictor] but it is available
    only for regression models.

    !!! info "New in version 0.8.0"
    """

    def fit(self, X, y):
        """Fit one regressor for each group of training data `X` and `y`.

        Will also learn the groups that exist within the training dataset.

        Parameters
        ----------
        X : array-like of shape (n_samples, n_features)
            Training data.
        y : array-like of shape (n_samples,)
            Target values.

        Returns
        -------
        self : GroupedRegressor
            The fitted regressor.

        Raises
        -------
        ValueError
            If the supplied estimator is not a regressor.
        """
        if not is_regressor(self.estimator):
            raise ValueError("GroupedRegressor is only available for regression models")

        return super().fit(X, y)


class GroupedClassifier(ClassifierMixin, GroupedPredictor):
    """`GroupedClassifier` is a meta-estimator that fits a separate classifier for each group in the input data.

    Its equivalent to [`GroupedPredictor`][sklego.meta.grouped_predictor.GroupedPredictor] with `shrinkage=None`
    but it is available only for classification models.

    !!! info "New in version 0.8.0"
    """

    def __init__(
        self,
        estimator,
        groups,
        use_global_model=True,
        check_X=True,
        **shrinkage_kwargs,
    ):
        super().__init__(
            estimator=estimator,
            groups=groups,
            shrinkage=None,
            use_global_model=use_global_model,
            check_X=check_X,
        )

    def fit(self, X, y):
        """Fit one classifier for each group of training data `X` and `y`.

        Will also learn the groups that exist within the training dataset.

        Parameters
        ----------
        X : array-like of shape (n_samples, n_features)
            Training data.
        y : array-like of shape (n_samples,)
            Target values.

        Returns
        -------
        self : GroupedClassifier
            The fitted regressor.

        Raises
        -------
        ValueError
            If the supplied estimator is not a classifier.
        """

        if not is_classifier(self.estimator):
            raise ValueError("GroupedClassifier is only available for classification models")
        self.classes_ = np.unique(y)
        return super().fit(X, y)<|MERGE_RESOLUTION|>--- conflicted
+++ resolved
@@ -404,7 +404,7 @@
     def __sklearn_tags__(self):
         from sklego import SKLEARN_VERSION
 
-<<<<<<< HEAD
+        # TODO: see if there is a more elegant way for this in the future
         if SKLEARN_VERSION >= (1, 6):
             tags = super().__sklearn_tags__()
             tags.input_tags.allow_nan = True
@@ -412,9 +412,6 @@
         else:
             pass
 
-
-=======
->>>>>>> 13b20dfa
 class GroupedRegressor(RegressorMixin, GroupedPredictor):
     """`GroupedRegressor` is a meta-estimator that fits a separate regressor for each group in the input data.
 
