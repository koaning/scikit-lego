from copy import deepcopy
from typing import List, Union

import narwhals as nw
import numpy as np
import pandas as pd
from sklearn import clone
from sklearn.base import BaseEstimator, ClassifierMixin, MetaEstimatorMixin, RegressorMixin, is_classifier, is_regressor
from sklearn.utils.metaestimators import available_if
from sklearn.utils.validation import check_is_fitted

from sklego.common import as_list, expanding_list
from sklego.meta._grouped_utils import parse_X_y
from sklego.meta._shrinkage_utils import (
    ShrinkageMixin,
    constant_shrinkage,
    equal_shrinkage,
    min_n_obs_shrinkage,
    relative_shrinkage,
)


class GroupedPredictor(ShrinkageMixin, MetaEstimatorMixin, BaseEstimator):
    """`GroupedPredictor` is a meta-estimator that fits a separate estimator for each group in the input data.

    The input data is split into a group and a value part: for each unique combination of the group columns, a separate
    estimator is fitted to the corresponding value rows. The group columns are specified by the `groups` parameter.

    If `use_global_model=True` a fallback estimator will be fitted on the entire dataset in case a group is not found
    during `.predict()`.

    If `shrinkage` is not `None`, the predictions of the group-level models are combined using a shrinkage method. The
    shrinkage method can be one of the predefined methods `"constant"`, `"equal"`, `"min_n_obs"`, `"relative"` or a
    custom shrinkage function. The shrinkage method is specified by the `shrinkage` parameter.

    !!! warning "Shrinkage"
        Shrinkage is only available for regression models.

    Parameters
    ----------
    estimator : scikit-learn compatible estimator/pipeline
        The estimator/pipeline to be applied per group.
    groups : int | str | List[int] | List[str]
        The column(s) of the array/dataframe to select as a grouping parameter set.
    shrinkage : Literal["constant", "equal", "min_n_obs", "relative"] | Callable | None, default=None
        How to perform shrinkage:

        - `None`: No shrinkage (default)
        - `"constant"`: the augmented prediction for each level is the weighted average between its prediction and the
            augmented prediction for its parent.
        - `"equal"`: each group is weighed equally.
        - `"min_n_obs"`: use only the smallest group with a certain amount of observations.
        - `"relative"`: weigh each group according to its size.
        - `Callable`: a function that takes a list of group lengths and returns an array of the same size with the
            weights for each group.
    use_global_model : bool, default=True

        - With shrinkage: whether to have a model over the entire input as first group
        - Without shrinkage: whether or not to fall back to a general model in case the group parameter is not found
            during `.predict()`
    check_X : bool, default=True
        Whether to validate `X` to be non-empty 2D array of finite values and attempt to cast `X` to float.
        If disabled, the model/pipeline is expected to handle e.g. missing, non-numeric, or non-finite values.
    **shrinkage_kwargs : dict
        Keyword arguments to the shrinkage function

    Attributes
    ----------
    estimators_ : dict
        A dictionary with the fitted estimators per group
    groups_ : list
        A list of all the groups that were found during fitting
    fallback_ : estimator
        A fallback estimator that is used when `use_global_model=True` and a group is not found during `.predict()`
    shrinkage_function_ : callable
        The shrinkage function that is used to calculate the shrinkage factors
    shrinkage_factors_ : dict
        A dictionary with the shrinkage factors per group
    """

    # Number of features in value df can be 0, e.g. for dummy models
    _check_kwargs = {"ensure_min_features": 0, "accept_large_sparse": False}
    _global_col_name = "a-column-that-is-constant-for-all-data"
    _global_col_value = "global"

    _ALLOWED_SHRINKAGE = {
        "constant": constant_shrinkage,
        "relative": relative_shrinkage,
        "min_n_obs": min_n_obs_shrinkage,
        "equal": equal_shrinkage,
    }
    _required_parameters = ["estimator", "groups"]

    def __init__(
        self,
        estimator,
        groups,
        shrinkage=None,
        use_global_model=True,
        check_X=True,
        **shrinkage_kwargs,
    ):
        self.estimator = estimator
        self.groups = groups
        self.shrinkage = shrinkage
        self.use_global_model = use_global_model
        self.shrinkage_kwargs = shrinkage_kwargs
        self.check_X = check_X

    def __fit_single_group(self, group, X, y=None):
        """Fit estimator to the given group."""
        try:
            return clone(self.estimator).fit(X, y)
        except Exception as e:
            raise type(e)(f"Exception for group {group}: {e}")

    def __fit_grouped_estimator(
        self, frame: nw.DataFrame, y: Union[np.ndarray, None] = None, columns: Union[List[int], List[str], None] = None
    ):
        """Fit an estimator to each group"""

        if columns is None:
            columns = self._groups

        grouped_estimators = {
            # Fit a clone of the estimators to each group
            (group_name[0] if len(group_name) == 1 else group_name): self.__fit_single_group(
                group=(group_name[0] if len(group_name) == 1 else group_name),
                X=nw.to_native(X_grp.drop(["__sklego_target__", *columns, *as_list(self.groups)])),
                y=(nw.to_native(X_grp.select("__sklego_target__")).to_numpy().reshape(-1) if y is not None else None),
            )
            for group_name, X_grp in frame.group_by(columns)
        }

        return grouped_estimators

    def __fit_shrinkage_groups(self, frame, y):
        estimators = {}

        for grouping_colnames in self.group_colnames_hierarchical_:
            # Fit a grouped estimator to each (sub)group hierarchically
            estimators.update(self.__fit_grouped_estimator(frame, y, columns=grouping_colnames))

        return estimators

    def __add_shrinkage_column(self, frame, groups=None):
        """Add global group as first column if needed for shrinkage"""

        if self.shrinkage is not None and self.use_global_model:
            n_samples = frame.shape[0]
            native_space = nw.get_native_namespace(frame)

            frame = frame.select(
                nw.from_native(native_space.Series([self._global_col_value] * n_samples), allow_series=True).alias(
                    self._global_col_name
                ),
                nw.all(),
            )
            groups = [self._global_col_name] if groups is None else [self._global_col_name, *groups]

        return frame, groups

    def fit(self, X, y=None):
        """Fit one estimator for each group of training data `X` and `y`.

        Will also learn the groups that exist within the dataset.

        If `use_global_model=True` a fallback estimator will be fitted on the entire dataset in case a group is not
        found during `.predict()`.

        Parameters
        ----------
        X : array-like of shape (n_samples, n_features)
            Training data.
        y : array-like of shape (n_samples,), default=None
            Target values.

        Returns
        -------
        self : GroupedPredictor
            The fitted estimator.
        """
        if self.shrinkage is not None and not is_regressor(self.estimator):
            raise ValueError("Shrinkage is only available for regression models")

<<<<<<< HEAD
        _group_cols = as_list(deepcopy(self.groups)) if self.groups is not None else None
=======
        X_group, X_value = _split_groups_and_values(
            X, as_list(self.groups), min_value_cols=0, check_X=self.check_X, **self._check_kwargs
        )
>>>>>>> db21a11c

        if (
            self.shrinkage is not None
            and _group_cols is not None
            and len(_group_cols) == 1
            and not self.use_global_model
        ):
            raise ValueError("Shrinkage is not null, but found a total of 1 groups")

        X = nw.from_native(X, strict=False, eager_only=True)

        frame = parse_X_y(X, y, _group_cols, check_X=self.check_X, **self._check_kwargs)
        frame, _group_cols = self.__add_shrinkage_column(frame, _group_cols)

        self.n_features_in_ = X_group.shape[1] + X_value.shape[1]
        self.n_fitted_levels_ = 1 + self.use_global_model
        self.shrinkage_function_ = self._set_shrinkage_function()

        # List of all hierarchical subsets of columns
        self.group_colnames_hierarchical_ = expanding_list(_group_cols, list)
        self.fallback_ = None

        if self.shrinkage is None and self.use_global_model:
            X_ = nw.to_native(frame.drop([*_group_cols, "__sklego_target__"]))
            y_ = nw.to_native(frame["__sklego_target__"])

            self.fallback_ = clone(self.estimator).fit(X_, y_)

        if self.shrinkage is not None:
            self.estimators_ = self.__fit_shrinkage_groups(frame, y)
        else:
            self.estimators_ = self.__fit_grouped_estimator(frame, y, columns=_group_cols)

        self.groups_ = as_list(self.estimators_.keys())

        if self.shrinkage is not None:
            _groups = (
                [self._global_col_name, *as_list(deepcopy(self.groups))]
                if self.use_global_model
                else as_list(deepcopy(self.groups))
            )

            self.shrinkage_factors_ = self._fit_shrinkage_factors(frame, groups=_groups, most_granular_only=True)
            self.shrinkage_factors_ = {(k[0] if len(k) == 1 else k): v for k, v in self.shrinkage_factors_.items()}

        return self

    def __predict_shrinkage_groups(self, frame, method="predict", groups=None):
        """Make predictions for all shrinkage groups"""
        # DataFrame with predictions for each hierarchy level, per row. Missing groups errors are thrown here.
        hierarchical_predictions = pd.concat(
            [
                pd.Series(self.__predict_groups(frame, method=method, groups=level_columns))
                for level_columns in self.group_colnames_hierarchical_
            ],
            axis=1,
        )

        # This is a Series with values the tuples of hierarchical grouping
        prediction_groups = pd.Series([tuple(_) for _ in frame.select(groups).to_pandas().itertuples(index=False)])

        # This is a Series of arrays
        shrinkage_factors = prediction_groups.map(self.shrinkage_factors_)

        # Convert the Series of arrays it to a DataFrame
        shrinkage_factors = pd.DataFrame.from_dict(shrinkage_factors.to_dict()).T

        return (hierarchical_predictions * shrinkage_factors).sum(axis=1)

    def __predict_single_group(self, group, X, method="predict"):
        """Predict a single group by getting its estimator from the fitted dict"""

        try:
            group_predictor = self.estimators_[group]
        except KeyError:
            if self.fallback_:
                group_predictor = self.fallback_
            else:
                raise ValueError(f"Found new group {group} during predict with use_global_model = False")

        is_predict_proba = is_classifier(group_predictor) and method == "predict_proba"
        # Ensure to provide pd.DataFrame with the correct label name
        extra_kwargs = {"columns": group_predictor.classes_} if is_predict_proba else {}

        # getattr(group_predictor, method) returns the predict method of the fitted model
        # if the method argument is "predict" and the predict_proba method if method argument is "predict_proba"
        return pd.DataFrame(getattr(group_predictor, method)(X), **extra_kwargs)

    def __predict_groups(self, frame: nw.DataFrame, method="predict", groups=None):
        """Predict for all groups"""

        n_samples = frame.shape[0]
        frame = frame.with_columns(__sklego_index__=np.arange(n_samples))
        return (
            pd.concat(
                [
                    self.__predict_single_group(
                        (group_value[0] if len(group_value) == 1 else group_value),
                        nw.to_native(X_grp.drop(["__sklego_index__", *groups, *as_list(self.groups)])),
                        method=method,
                    ).set_index(nw.to_native(X_grp["__sklego_index__"]).to_numpy().reshape(-1).astype(int))
                    for group_value, X_grp in frame.group_by(groups)
                ],
                axis=0,
            )
            .fillna(0)
            .sort_index()
            .to_numpy()
            .squeeze()
        )

    def predict(self, X):
        """Predict target values on new data `X` by predicting on each group. If a group is not found during
        `.predict()` and `use_global_model=True` the fallback estimator will be used. If `use_global_model=False` a
        `ValueError` will be raised.

        Parameters
        ----------
        X : array-like of shape (n_samples, n_features)
            Data to predict.

        Returns
        -------
        array-like of shape (n_samples,)
            Predicted target values.
        """
        check_is_fitted(self, ["estimators_", "groups_", "fallback_"])

<<<<<<< HEAD
        _group_cols = as_list(deepcopy(self.groups)) if self.groups is not None else None
        X = nw.from_native(X, strict=False, eager_only=True)
        frame = parse_X_y(X, y=None, groups=_group_cols, check_X=self.check_X, **self._check_kwargs).drop(
            "__sklego_target__"
=======
        X_group, X_value = _split_groups_and_values(
            X, as_list(self.groups), min_value_cols=0, check_X=self.check_X, **self._check_kwargs
>>>>>>> db21a11c
        )
        frame, _group_cols = self.__add_shrinkage_column(frame, _group_cols)

        if self.shrinkage is None:
            return self.__predict_groups(frame, method="predict", groups=_group_cols)
        else:
            return self.__predict_shrinkage_groups(frame, method="predict", groups=_group_cols)

    # This ensures that the meta-estimator only has the predict_proba method if the estimator has it
    @available_if(lambda self: hasattr(self.estimator, "predict_proba"))
    def predict_proba(self, X):
        """Predict probabilities on new data `X`.

        !!! warning
            Available only if the underlying estimator implements `.predict_proba()` method.

        Parameters
        ----------
        X : array-like of shape (n_samples, n_features)
            Data to predict.

        Returns
        -------
        array-like of shape (n_samples, n_classes)
            Predicted probabilities per class.
        """
        check_is_fitted(self, ["estimators_", "groups_", "fallback_"])

<<<<<<< HEAD
        _group_cols = as_list(deepcopy(self.groups)) if self.groups is not None else None
        X = nw.from_native(X, strict=False, eager_only=True)
        frame = parse_X_y(X, y=None, groups=_group_cols, check_X=self.check_X, **self._check_kwargs).drop(
            "__sklego_target__"
=======
        X_group, X_value = _split_groups_and_values(
            X, as_list(self.groups), min_value_cols=0, check_X=self.check_X, **self._check_kwargs
>>>>>>> db21a11c
        )
        frame, _group_cols = self.__add_shrinkage_column(frame, _group_cols)

        if self.shrinkage is None:
            return self.__predict_groups(frame, method="predict_proba", groups=_group_cols)
        else:
            return self.__predict_shrinkage_groups(frame, method="predict_proba", groups=_group_cols)

    # This ensures that the meta-estimator only has the predict_proba method if the estimator has it
    @available_if(lambda self: hasattr(self.estimator, "decision_function"))
    def decision_function(self, X):
        """Predict confidence scores for samples in `X`.

        !!! warning
            Available only if the underlying estimator implements `.decision_function()` method.

        Parameters
        ----------
        X : array-like of shape (n_samples, n_features)
            Data to predict.

        Returns
        -------
        array-like of shape (n_samples,) or (n_samples, n_classes)
            Confidence scores per (n_samples, n_classes) combination.
            In the binary case, confidence score for self.classes_[1] where > 0 means this class would be
            predicted.
        """
        check_is_fitted(self, ["estimators_", "groups_", "fallback_"])

<<<<<<< HEAD
        _group_cols = as_list(deepcopy(self.groups)) if self.groups is not None else None
        X = nw.from_native(X, strict=False, eager_only=True)
=======
        X_group, X_value = _split_groups_and_values(
            X, as_list(self.groups), min_value_cols=0, check_X=self.check_X, **self._check_kwargs
        )
>>>>>>> db21a11c

        frame = parse_X_y(X, y=None, groups=_group_cols, check_X=self.check_X, **self._check_kwargs).drop(
            "__sklego_target__"
        )
        frame, _group_cols = self.__add_shrinkage_column(frame, _group_cols)

        if self.shrinkage is None:
            return self.__predict_groups(frame, method="decision_function", groups=_group_cols)
        else:
            return self.__predict_shrinkage_groups(frame, method="decision_function", groups=_group_cols)

    @property
    def _estimator_type(self):
        """Computes `_estimator_type` dynamically from the wrapped model."""
        return self.estimator._estimator_type


class GroupedRegressor(GroupedPredictor, RegressorMixin):
    """`GroupedRegressor` is a meta-estimator that fits a separate regressor for each group in the input data.

    Its spec is the same as [`GroupedPredictor`][sklego.meta.grouped_predictor.GroupedPredictor] but it is available
    only for regression models.

    !!! info "New in version 0.8.0"
    """

    def fit(self, X, y):
        """Fit one regressor for each group of training data `X` and `y`.

        Will also learn the groups that exist within the training dataset.

        Parameters
        ----------
        X : array-like of shape (n_samples, n_features)
            Training data.
        y : array-like of shape (n_samples,)
            Target values.

        Returns
        -------
        self : GroupedRegressor
            The fitted regressor.

        Raises
        -------
        ValueError
            If the supplied estimator is not a regressor.
        """
        if not is_regressor(self.estimator):
            raise ValueError("GroupedRegressor is only available for regression models")

        return super().fit(X, y)


class GroupedClassifier(GroupedPredictor, ClassifierMixin):
    """`GroupedClassifier` is a meta-estimator that fits a separate classifier for each group in the input data.

    Its equivalent to [`GroupedPredictor`][sklego.meta.grouped_predictor.GroupedPredictor] with `shrinkage=None`
    but it is available only for classification models.

    !!! info "New in version 0.8.0"
    """

    def __init__(
        self,
        estimator,
        groups,
        use_global_model=True,
        check_X=True,
        **shrinkage_kwargs,
    ):
        super().__init__(
            estimator=estimator,
            groups=groups,
            shrinkage=None,
            use_global_model=use_global_model,
            check_X=check_X,
        )

    def fit(self, X, y):
        """Fit one classifier for each group of training data `X` and `y`.

        Will also learn the groups that exist within the training dataset.

        Parameters
        ----------
        X : array-like of shape (n_samples, n_features)
            Training data.
        y : array-like of shape (n_samples,)
            Target values.

        Returns
        -------
        self : GroupedClassifier
            The fitted regressor.

        Raises
        -------
        ValueError
            If the supplied estimator is not a classifier.
        """

        if not is_classifier(self.estimator):
            raise ValueError("GroupedClassifier is only available for classification models")
        self.classes_ = np.unique(y)
        return super().fit(X, y)<|MERGE_RESOLUTION|>--- conflicted
+++ resolved
@@ -183,13 +183,7 @@
         if self.shrinkage is not None and not is_regressor(self.estimator):
             raise ValueError("Shrinkage is only available for regression models")
 
-<<<<<<< HEAD
         _group_cols = as_list(deepcopy(self.groups)) if self.groups is not None else None
-=======
-        X_group, X_value = _split_groups_and_values(
-            X, as_list(self.groups), min_value_cols=0, check_X=self.check_X, **self._check_kwargs
-        )
->>>>>>> db21a11c
 
         if (
             self.shrinkage is not None
@@ -318,15 +312,10 @@
         """
         check_is_fitted(self, ["estimators_", "groups_", "fallback_"])
 
-<<<<<<< HEAD
         _group_cols = as_list(deepcopy(self.groups)) if self.groups is not None else None
         X = nw.from_native(X, strict=False, eager_only=True)
         frame = parse_X_y(X, y=None, groups=_group_cols, check_X=self.check_X, **self._check_kwargs).drop(
             "__sklego_target__"
-=======
-        X_group, X_value = _split_groups_and_values(
-            X, as_list(self.groups), min_value_cols=0, check_X=self.check_X, **self._check_kwargs
->>>>>>> db21a11c
         )
         frame, _group_cols = self.__add_shrinkage_column(frame, _group_cols)
 
@@ -355,15 +344,11 @@
         """
         check_is_fitted(self, ["estimators_", "groups_", "fallback_"])
 
-<<<<<<< HEAD
+
         _group_cols = as_list(deepcopy(self.groups)) if self.groups is not None else None
         X = nw.from_native(X, strict=False, eager_only=True)
         frame = parse_X_y(X, y=None, groups=_group_cols, check_X=self.check_X, **self._check_kwargs).drop(
             "__sklego_target__"
-=======
-        X_group, X_value = _split_groups_and_values(
-            X, as_list(self.groups), min_value_cols=0, check_X=self.check_X, **self._check_kwargs
->>>>>>> db21a11c
         )
         frame, _group_cols = self.__add_shrinkage_column(frame, _group_cols)
 
@@ -394,15 +379,9 @@
         """
         check_is_fitted(self, ["estimators_", "groups_", "fallback_"])
 
-<<<<<<< HEAD
+
         _group_cols = as_list(deepcopy(self.groups)) if self.groups is not None else None
         X = nw.from_native(X, strict=False, eager_only=True)
-=======
-        X_group, X_value = _split_groups_and_values(
-            X, as_list(self.groups), min_value_cols=0, check_X=self.check_X, **self._check_kwargs
-        )
->>>>>>> db21a11c
-
         frame = parse_X_y(X, y=None, groups=_group_cols, check_X=self.check_X, **self._check_kwargs).drop(
             "__sklego_target__"
         )
