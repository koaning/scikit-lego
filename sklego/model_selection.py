import numbers
from datetime import timedelta, datetime
from itertools import combinations
from warnings import warn

import numpy as np
import pandas as pd
from sklearn.exceptions import NotFittedError
from sklearn.model_selection._split import _BaseKFold, check_array
from sklearn.utils.validation import indexable

from sklego.base import Clusterer
from sklego.common import sliding_window

from sklego.pandas_utils import try_convert_to_standard_compliant_column

class TimeGapSplit:
    r"""Provides train/test indices to split time series data samples.

    This cross-validation object is a variation of TimeSeriesSplit with the following  differences:

    - The splits are made based on datetime duration, instead of number of rows.
    - The user specifies the `valid_duration` and either `train_duration` or `n_splits`.
    - The user can specify a `gap_duration` that is added after the training split and before the validation split.

    The 3 duration parameters can be used to really replicate how the model is going to be used in production in batch
    learning.

    Each validation fold doesn't overlap. The entire `window` moves by 1 `valid_duration` until there is not enough
    data.

    If this would lead to more splits then specified with `n_splits`, the `window` moves by `valid_duration` times the
    fraction of possible splits and requested splits:

    - `n_possible_splits = (total_length - train_duration-gap_duration) // valid_duration`
    - `time_shift = valid_duration * n_possible_splits / n_slits`

    so the CV spans the whole dataset.

    If `train_duration` is not passed but `n_splits` is, the training duration is increased to:

    `train_duration = total_length - (gap_duration + valid_duration * n_splits)`

    such that the shifting the entire window by one validation duration spans the whole training set.

    Parameters
    ----------
    date_serie : pd.Series
        Series with the date, that should have all the indices of X used in the split() method.
    valid_duration : datetime.timedelta
        Retraining period.
    train_duration : datetime.timedelta | None, default=None
        Historical training data.
    gap_duration : datetime.timedelta, default=timedelta(0)
        Forward looking window of the target. The period of the forward looking window necessary to create your target
        variable.

        This period is dropped at the end of your training folds due to lack of recent data.

        In production you would have not been able to create the target for that period, and you would have drop it from
        the training data.
    n_splits : int | None, default=None
        Number of splits.
    window : Literal["rolling", "expanding"], default="rolling"
        Type of moving window to use.

        - `"rolling"` window has fixed size and is shifted entirely.
        - `"expanding"` left side of window is fixed, right border increases each fold.
    """

    def __init__(
        self,
        date_serie,
        valid_duration,
        train_duration=None,
        gap_duration=timedelta(0),
        n_splits=None,
        window="rolling",
    ):
        if (train_duration is None) and (n_splits is None):
            raise ValueError("Either train_duration or n_splits have to be defined")

        if (train_duration is not None) and (train_duration <= gap_duration):
            raise ValueError(
                "gap_duration is longer than train_duration, it should be shorter."
            )

        # if not date_serie.index.is_unique:
        #     raise ValueError("date_serie doesn't have a unique index")

<<<<<<< HEAD
        # self.date_serie = try_convert_to_standard_compliant_column(date_serie)
        self.date_serie = date_serie.copy()
        self.date_serie = self.date_serie.rename("__date__")
=======
        # can just...convert this and set it, no big deal?
        # so, you pass it some series with some dates, and some index
        # self.date_serie = date_serie.copy()
        # self.date_serie = self.date_serie.rename("__date__")
        # shouldn't need persisting...column can be created eager
        self.date_serie = date_serie.__column_consortium_standard__().rename('__date__').persist()
>>>>>>> 874fa63d
        self.train_duration = train_duration
        self.valid_duration = valid_duration
        self.gap_duration = gap_duration
        self.n_splits = n_splits
        self.window = window

    def _join_date_and_x(self, X):
        """Creates a DataFrame indexed by the pandas index (the same as `date_serie`) with date column joined with that
        index and with the 'numpy index' column (i.e. just a range) that is required for the output and the rest of
        sklearn.

        Parameters
        ----------
        X : pd.DataFrame
            Dataframe with the data to split
        """
<<<<<<< HEAD
        print('in _join_date_and_x')
        X_index_df = pd.DataFrame(range(len(X)), columns=["np_index"], index=X.index)
        print('X_index_df:\n', X_index_df)
        print('self.date_serie:\n', self.date_serie)
        X_index_df = X_index_df.join(self.date_serie)
        print('X_index_df:\n', X_index_df)
=======
        X = X.__dataframe_consortium_standard__()
        X_index_df = X.assign(self.date_serie)
        pdx = X_index_df.__dataframe_namespace__()
        new_col = pdx.column_from_sequence(np.arange(len(self.date_serie)), dtype=pdx.Int64(), name='np_index')
        X_index_df = X_index_df.assign(new_col)
        X_index_df = X_index_df.sort("__date__", ascending=True)
>>>>>>> 874fa63d

        return X_index_df

    def split(self, X, y=None, groups=None):
        """Generate indices to split data into training and test set.

        Parameters
        ----------
        X : pd.DataFrame
            Dataframe with the data to split.
        y : array-like | None, default=None
            Ignored, present for compatibility.
        groups : array-like | None, default=None
            Ignored, present for compatibility.

        Yields
        -------
        tuple[np.ndarray, np.ndarray]
            Train and test indices of the same fold.
        """
        # this is the only persist that should be necessary
        X_index_df = self._join_date_and_x(X).persist()

<<<<<<< HEAD
        print('X:\n', X)
        X_index_df = self._join_date_and_x(X)
        print('X_index_df:\n', X_index_df)
        X_index_df = X_index_df.sort_values("__date__", ascending=True)
        print('X_index_df:\n', X_index_df)

        if len(X) != len(X_index_df):
            raise AssertionError(
                "X and X_index_df are not the same length, "
                "there must be some index missing in 'self.date_serie'"
            )

        date_min = X_index_df["__date__"].min()
        date_max = X_index_df["__date__"].max()
        date_length = X_index_df["__date__"].max() - X_index_df["__date__"].min()
=======
        # unnecessary persists. probably still need `.scalar` though
        # good to have got that in!
        date_min = X_index_df.col("__date__").min().persist().scalar
        date_max = X_index_df.col("__date__").max().persist().scalar
        date_length = (X_index_df.col("__date__").max() - X_index_df.col("__date__").min()).persist().scalar
>>>>>>> 874fa63d

        if (self.train_duration is None) and (self.n_splits is not None):
            self.train_duration = date_length - (
                self.gap_duration + self.valid_duration * self.n_splits
            )

        if (self.train_duration is not None) and (
            (self.train_duration <= self.gap_duration)
        ):
            raise ValueError(
                "gap_duration is longer than train_duration, it should be shorter."
            )

        n_split_max = (
            date_length - self.train_duration - self.gap_duration
        ) / self.valid_duration
        if self.n_splits:
            if (n_split_max < self.n_splits):
                raise ValueError(
                    (
                        "Number of folds requested = {1} are greater"
                        " than maximum  ={0} possible without"
                        " overlapping validation sets."
                    ).format(n_split_max, self.n_splits)
                )

        current_date = date_min
        start_date = date_min
        # if the n_splits is smaller than what would usually be done for train val and gap duration,
        # the next fold is slightly further in time than just valid_duration
        if self.n_splits is not None:
            time_shift = self.valid_duration * n_split_max / self.n_splits
        else:
            time_shift = self.valid_duration
        while True:
            if (
                current_date + self.train_duration + time_shift + self.gap_duration
                > date_max
            ):
                break

            X_train_df = X_index_df.filter(
                (X_index_df.col('__date__') >= start_date)
                & (X_index_df.col('__date__') < current_date + self.train_duration)
            ).persist()
            X_valid_df = X_index_df.filter(
                (
                    X_index_df.col("__date__")
                    >= current_date + self.train_duration + self.gap_duration
                )
                & (
                    X_index_df.col("__date__")
                    < current_date
                    + self.train_duration
                    + self.valid_duration
                    + self.gap_duration
                )
            ).persist()

            current_date = current_date + time_shift
            if self.window == "rolling":
                start_date = current_date
            yield (
                X_train_df.col("np_index").to_array(),
                X_valid_df.col("np_index").to_array(),
            )

    def get_n_splits(self, X=None, y=None, groups=None):
        """Get the number of splits

        Parameters
        ----------
        X : pd.DataFrame
            Dataframe with the data to split.
        y : array-like | None, default=None
            Ignored, present for compatibility.
        groups : array-like | None, default=None
            Ignored, present for compatibility.

        Returns
        -------
        int
            Number of splits.
        """
        return sum(1 for x in self.split(X, y, groups))

    def summary(self, X):
        """Describe all folds.

        Parameters
        ----------
        X : pd.DataFrame
            Dataframe with the data to split.

        Returns
        -------
        pd.DataFrame
            Summary of all folds.
        """
        summary = {
            'Start date': [],
            'End date': [],
            'Period': [],
            'Unique days': [],
            'nbr samples': [],
            'name': [],
        }
        X_index_df = self._join_date_and_x(X).persist()
        pdx = X_index_df.__dataframe_namespace__()

        def update_split_info(X, indices, j, part, summary):
            dates = X_index_df.get_rows(indices).col("__date__").persist()
            mindate = dates.min().persist().scalar
            maxdate = dates.max().persist().scalar
            n_unique = dates.n_unique().persist().scalar

            summary['Start date'].append(mindate)
            summary['End date'].append(maxdate)
            summary['Period'].append(maxdate - mindate)
            summary['Unique days'].append(n_unique)
            summary['nbr samples'].append(len(indices))
            summary['name'].append(f'{j}_{part}')

        j = 0
        for i in self.split(X):
            update_split_info(X, pdx.column_from_1d_array(i[0]).persist(), j, "train", summary)
            update_split_info(X, pdx.column_from_1d_array(i[1]).persist(), j, "valid", summary)
            j = j + 1
        
        return pdx.dataframe_from_columns(
            *[pdx.column_from_sequence(value, dtype=None, name=key).persist()
                for key, value in summary.items()
            ]
        ).dataframe


class KlusterFoldValidation:
    """KlusterFold cross validator. Create folds based on provided cluster method

    Parameters
    ----------
    cluster_method : Clusterer
        Clustering method to use for the fold validation.
    """

    def __init__(self, cluster_method=None):
        if not isinstance(cluster_method, Clusterer):
            raise ValueError(
                "The KlusterFoldValidation only works on cluster methods with .fit_predict."
            )

        self.cluster_method = cluster_method
        self.n_splits = None

    def split(self, X, y=None, groups=None):
        """Generate indices to split data into training and test set.

        Parameters
        ----------
        X : array-like of shape (n_samples, n_features)
            Array to split on.
        y : array-like of shape (n_samples,) | None, default=None
            Ignored, present for compatibility.
        groups : array-like of shape (n_samples,) | None, default=None
            Ignored, present for compatibility.

        Yields
        -------
        tuple[np.ndarray, np.ndarray]
            Train and test indices of the same fold.
        """

        X = check_array(X)

        if not self._method_is_fitted(X):
            self.cluster_method.fit(X)
        clusters = self.cluster_method.predict(X)

        self.n_splits = len(np.unique(clusters))

        if self.n_splits < 2:
            raise ValueError(
                f"Clustering method resulted in {self.n_splits} cluster, too few for fold validation"
            )

        for label in np.unique(clusters):
            yield (
                np.where(clusters != label)[0],
                np.where(clusters == label)[0],
            )

    def _method_is_fitted(self, X):
        """Check if the `cluster_method` is fitted

        Parameters
        ----------
        X : array-like of shape (n_samples, n_features)
            Array to use if the method is fitted

        Returns
        -------
        bool
            True if fitted, else False
        """

        try:
            self.cluster_method.predict(X[0:1, :])
            return True
        except NotFittedError:
            return False


class GroupTimeSeriesSplit(_BaseKFold):
    """Sliding window time series split.

    Create `n_splits` folds with an as equally possible size through a smart variant of a brute force search.
    Groups parameter in `.split()` method should be filled with the time groups (e.g. years)

    If `n_splits` is 3 ("*" = train, "x" = test):

    ```console
    * * * x x x - - - - -
    - - - * * * x x x - -
    - - - - - - * * * x x
    ```

    Parameters
    ----------
    n_splits : int
        Amount of (train, test) splits to generate.
    """

    # table above inspired by sktime

    def __init__(self, n_splits):
        if not isinstance(n_splits, numbers.Integral):
            raise ValueError(
                "The number of folds must be of Integral type. "
                "%s of type %s was passed." % (n_splits, type(n_splits))
            )
        n_splits = int(n_splits)

        if n_splits <= 1:
            raise ValueError(
                "k-fold cross-validation requires at least one"
                " train/test split by setting n_splits=2 or more,"
                " got n_splits={0}.".format(n_splits)
            )

        self.n_splits = n_splits

    def summary(self):
        """Describe all folds in a pd.DataFrame which displays the groups splits and extra statistics about it.

        Can only be run after having applied the `.split()` method to the `GroupTimeSeriesSplit` instance.

        Returns
        -------
        pd.DataFrame
            Summary of all folds.
        """
        try:
            return (
                self._grouped_df.sort_index()
                .assign(group=lambda df: df["group"].astype(int))
                .assign(
                    obs_per_group=lambda df: df.groupby("group")[
                        "observations"
                    ].transform("sum")
                )
                .assign(ideal_group_size=round(self._ideal_group_size))
                .assign(
                    diff_from_ideal_group_size=lambda df: df["obs_per_group"]
                    - df["ideal_group_size"]
                )
            )
        except AttributeError:
            raise AttributeError(
                ".summary() only works after having ran .split(X, y, groups)."
            )

    def split(self, X=None, y=None, groups=None):
        """Generate the train-test splits of all the folds

        Parameters
        ----------
        X : array-like of shape (n_samples, n_features), default=None
            Data to split.
        y : array-like of shape (n_samples,), default=None
            The target variable for supervised learning problems.
        groups : array-like of shape (n_samples,), default=None
            Group labels for the samples used while splitting the dataset into train/test set,

        Returns
        -------
        List[np.ndarray]
            List containing train-test split indices of each fold.
        """
        if groups is None:
            raise ValueError("Groups cannot be None")
        X, y, groups = indexable(X, y, groups)
        n_groups = np.unique(groups).shape[0]
        if self.n_splits >= n_groups:
            raise ValueError(
                (
                    "n_splits({0}) must be less than the amount"
                    " of unique groups({1})."
                ).format(self.n_splits, n_groups)
            )
        return list(self._iter_test_indices(X, y, groups))

    def get_n_splits(self, X=None, y=None, groups=None):
        """Get the amount of splits

        Parameters
        ----------
        X : array-like of shape (n_samples, n_features), default=None
            Ignored, present for compatibility.
        y : array-like of shape (n_samples,), default=None
            Ignored, present for compatibility.
        groups : array-like of shape (n_samples,), default=None
            Ignored, present for compatibility.

        Returns
        -------
        int
            Amount of splits.
        """
        return self.n_splits

    def _check_for_long_estimated_runtime(self, groups):
        """Check for combinations of n_splits and unique groups and raises `UserWarning` if runtime is expected to take
        over one minute.

        Parameters
        ----------
        groups : array-like of shape (n_samples,)
            Groups to check for unique groups and n_splits.

        Raises
        ------
        UserWarning
            If runtime is expected to take over one minute.
        """
        unique_groups = len(set(groups))
        warning = (
            "Finding the optimal split points"
            " with {0} unique groups and n_splits at {1}"
            " can take several minutes."
        ).format(unique_groups, self.n_splits)
        if self.n_splits == 4 and unique_groups > 250:
            warn(
                warning + " Consider to decrease n_splits to 3 or lower.",
                UserWarning,
            )

        elif self.n_splits == 5 and unique_groups > 100:
            warn(
                warning + " Consider to decrease n_splits to 4 or lower.",
                UserWarning,
            )

        elif self.n_splits > 5 and unique_groups > 30:
            warn(
                warning + " Consider to decrease n_splits to 5 or lower.",
                UserWarning,
            )

    def _iter_test_indices(self, X=None, y=None, groups=None):
        """Calculate the optimal division of groups into folds so that every fold is as equally large as possible.

        Parameters
        ----------
        X : array-like of shape (n_samples, n_features), default=None
            Ignored, present for compatibility.
        y : array-like of shape (n_samples,), default=None
            Ignored, present for compatibility.
        groups : array-like of shape (n_samples,), default=None
            Array with groups.

        Yields
        ------
        tuple[np.ndarray, np.ndarray]
            Train and test indices of the same fold.
        """
        self._check_for_long_estimated_runtime(groups)
        (
            self._first_split_index,
            self._last_split_index,
        ) = self._calc_first_and_last_split_index(groups=groups)
        self._best_splits = self._get_split_indices()
        groups = self._regroup(groups)
        for i in range(self.n_splits):
            yield np.where(groups == i)[0], np.where(groups == i + 1)[0]

    def _calc_first_and_last_split_index(self, X=None, y=None, groups=None):
        """Calculate an approximate first and last split point to reduce the amount of options during a brute force
        search.

        Parameters
        ----------
        X : array-like of shape (n_samples, n_features), default=None
            Ignored, present for compatibility.
        y : array-like of shape (n_samples,), default=None
            Ignored, present for compatibility.
        groups : array-like of shape (n_samples,), default=None
            Array with groups.

        Returns
        -------
        tuple[int, int]
            Approximate first and last split indexes.
        """

        # get the counts (=amount of rows) for each group
        self._grouped_df = (
            pd.DataFrame(np.array(groups))
            .rename(columns={0: "index"})
            .groupby("index")
            .size()
            .sort_index()
            .to_frame()
            .rename(columns={0: "observations"})
        )

        # set the ideal group_size and reduce it to 90% to have some leverage
        self._ideal_group_size = np.sum(self._grouped_df["observations"]) / (
            self.n_splits + 1
        )
        init_ideal_group_size = self._ideal_group_size * 0.9

        # initialize the index of the first split, to reduce the amount of possible index split options
        first_split_index = (
            self._grouped_df.assign(cumsum_obs=lambda df: df["observations"].cumsum())
            .assign(group_id=lambda df: (df["cumsum_obs"] - 1) // init_ideal_group_size)
            .reset_index()
            .loc[lambda df: df["group_id"] != 0]
            .iloc[0]
            .name
        )
        # initialize the index of the last split point, to reduce the amount of possible index split options
        last_split_index = len(self._grouped_df) - (
            self._grouped_df.assign(
                observations=lambda df: df["observations"].values[::-1],
                cumsum_obs=lambda df: df["observations"].cumsum(),
            )
            .reset_index()
            .assign(group_id=lambda df: (df["cumsum_obs"] - 1) // init_ideal_group_size)
            .loc[lambda df: df["group_id"] != 0]
            .iloc[0]
            .name
            - 1
        )
        return first_split_index, last_split_index

    def _get_split_indices(self):
        """Calculate for each possible splits the total absolute different of the groups to the ideal group size and
        saves the split with the least absolute difference.

        Returns
        -------
        int
            Index of the best split point.
        """
        # set the index range to search possible splits for
        index_range = range(self._first_split_index, self._last_split_index)

        observations = self._grouped_df["observations"].tolist()

        # create generator with all the possible index splits
        # e.g. for [0, 1, 3, 5, 8] and self.n_splits = 2
        # [(1,2), (1,3), (1,4), (2,3), (2,4), (3,4)]
        # with for the first split:
        # group1 = [:1]
        # group2 = [1:2]
        # group3 = [2:]
        splits_generator_shifted = combinations(index_range, self.n_splits)

        # get the first iteration
        first_splits = next(splits_generator_shifted)

        # create a new generator that starts from the beginning again
        splits_generator = combinations(index_range, self.n_splits)

        # generate a list, with for every group the difference between them and the ideal group size, e.g.
        # ideal_group_size = 100
        # group_sizes = [10,20,270]
        # diff_from_ideal_list = [-90, -80, 170]
        diff_from_ideal_list = [
            sum(observations[: first_splits[0]]) - self._ideal_group_size
        ]
        for split in sliding_window(first_splits, window_size=2, step_size=1):
            try:
                diff_from_ideal_list += [
                    sum(observations[split[0] : split[1]]) - self._ideal_group_size
                ]
            except IndexError:
                diff_from_ideal_list += [
                    sum(observations[split[0] :]) - self._ideal_group_size
                ]

        # keep track of the minimum of the total difference from all groups to the ideal group size
        min_diff = sum([abs(diff) for diff in diff_from_ideal_list])
        best_splits = first_splits

        # loop through all possible split points and check whether a new split
        # has a less total difference from all groups to the ideal group size
        for prev_splits, new_splits in zip(splits_generator, splits_generator_shifted):
            diff_from_ideal_list = self._calc_new_diffs(
                observations, diff_from_ideal_list, prev_splits, new_splits
            )
            new_diff = sum([abs(diff) for diff in diff_from_ideal_list])

            # if with the new split the difference is less than the current most optimal, save the new split
            if new_diff < min_diff:
                min_diff = new_diff
                best_splits = new_splits
        return best_splits

    @staticmethod
    def _calc_new_diffs(values, diff_list, prev_splits, new_splits):
        """Calculate the new group size differences compared to the optimal group size.

        Parameters
        ----------
        values : list
            List of values.
        diff_list : list
            List of values with for each index split its difference from the optimal group size.
        prev_splits : tuple
            Indices of the previous splits, excluding index 0 and the last index.
        new_splits : tuple
            Indices of the new splits, excluding index 0 and the last index.

        Returns
        -------
        list
            List of values with for each index split its difference from the optimal group size.
        """
        # calculate which indices have changed, e.g.:
        # new_index = (1,2,5)
        # prev_index = (1,2,4)
        # index_diffs = (0,0,1)
        index_diffs = [
            new_index - prev_index
            for prev_index, new_index in zip(prev_splits, new_splits)
        ]
        new_diff_list = diff_list.copy()

        # calculate the effects of the index change to the groups
        for index, diff in enumerate(index_diffs):
            if diff != 0:
                start_index, end_index = (
                    (prev_splits[index], new_splits[index])
                    if prev_splits[index] < new_splits[index]
                    else (new_splits[index], prev_splits[index])
                )

                # calculate the value change from one group to another
                value_change = sum(values[start_index:end_index])

                # if diff < 0 the previous group gains values, so change value_change to -value_change
                value_change = value_change if diff > 0 else -value_change

                # change the values of the current and next group
                new_diff_list[index] += value_change
                new_diff_list[index + 1] -= value_change

        return new_diff_list

    def _regroup(self, groups):
        """Specify in which group every observation belongs.

        Parameters
        ----------
        groups : array-like of shape (n_samples,)
            Array with original groups.

        Returns
        -------
        np.ndarray
            Indices for the train and test splits of each fold
        """

        df = self._grouped_df.copy().reset_index()
        # set each unique group to the right group_id to group them into folds
        df.loc[: self._best_splits[0], "group"] = 0
        for group_id, splits in enumerate(sliding_window(self._best_splits, 2, 1)):
            try:
                df.loc[splits[0] : splits[1], "group"] = group_id + 1
            except IndexError:
                df.loc[splits[0] :, "group"] = group_id + 1

        self._grouped_df = df
        # create a mapper to set every group to the right group_id
        mapper = dict(zip(df["index"], df["group"]))
        return np.vectorize(mapper.get)(groups)<|MERGE_RESOLUTION|>--- conflicted
+++ resolved
@@ -88,18 +88,8 @@
         # if not date_serie.index.is_unique:
         #     raise ValueError("date_serie doesn't have a unique index")
 
-<<<<<<< HEAD
-        # self.date_serie = try_convert_to_standard_compliant_column(date_serie)
-        self.date_serie = date_serie.copy()
-        self.date_serie = self.date_serie.rename("__date__")
-=======
-        # can just...convert this and set it, no big deal?
-        # so, you pass it some series with some dates, and some index
-        # self.date_serie = date_serie.copy()
-        # self.date_serie = self.date_serie.rename("__date__")
         # shouldn't need persisting...column can be created eager
         self.date_serie = date_serie.__column_consortium_standard__().rename('__date__').persist()
->>>>>>> 874fa63d
         self.train_duration = train_duration
         self.valid_duration = valid_duration
         self.gap_duration = gap_duration
@@ -116,21 +106,12 @@
         X : pd.DataFrame
             Dataframe with the data to split
         """
-<<<<<<< HEAD
-        print('in _join_date_and_x')
-        X_index_df = pd.DataFrame(range(len(X)), columns=["np_index"], index=X.index)
-        print('X_index_df:\n', X_index_df)
-        print('self.date_serie:\n', self.date_serie)
-        X_index_df = X_index_df.join(self.date_serie)
-        print('X_index_df:\n', X_index_df)
-=======
         X = X.__dataframe_consortium_standard__()
         X_index_df = X.assign(self.date_serie)
         pdx = X_index_df.__dataframe_namespace__()
         new_col = pdx.column_from_sequence(np.arange(len(self.date_serie)), dtype=pdx.Int64(), name='np_index')
         X_index_df = X_index_df.assign(new_col)
         X_index_df = X_index_df.sort("__date__", ascending=True)
->>>>>>> 874fa63d
 
         return X_index_df
 
@@ -154,29 +135,9 @@
         # this is the only persist that should be necessary
         X_index_df = self._join_date_and_x(X).persist()
 
-<<<<<<< HEAD
-        print('X:\n', X)
-        X_index_df = self._join_date_and_x(X)
-        print('X_index_df:\n', X_index_df)
-        X_index_df = X_index_df.sort_values("__date__", ascending=True)
-        print('X_index_df:\n', X_index_df)
-
-        if len(X) != len(X_index_df):
-            raise AssertionError(
-                "X and X_index_df are not the same length, "
-                "there must be some index missing in 'self.date_serie'"
-            )
-
-        date_min = X_index_df["__date__"].min()
-        date_max = X_index_df["__date__"].max()
-        date_length = X_index_df["__date__"].max() - X_index_df["__date__"].min()
-=======
-        # unnecessary persists. probably still need `.scalar` though
-        # good to have got that in!
         date_min = X_index_df.col("__date__").min().persist().scalar
         date_max = X_index_df.col("__date__").max().persist().scalar
         date_length = (X_index_df.col("__date__").max() - X_index_df.col("__date__").min()).persist().scalar
->>>>>>> 874fa63d
 
         if (self.train_duration is None) and (self.n_splits is not None):
             self.train_duration = date_length - (
