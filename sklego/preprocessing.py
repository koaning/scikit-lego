--- conflicted
+++ resolved
@@ -99,7 +99,6 @@
         Transforms pandas dataframe by (de)selecting columns based on their dtype
         :param X: pandas dataframe to select dtypes for
         """
-<<<<<<< HEAD
         check_is_fitted(self, ['X_dtypes_', 'feature_names_'])
 
         try:
@@ -110,15 +109,6 @@
                                  f'{X.dtypes}')
         except ValueError as e:
             raise ValueError(f'Columns were not equal during fit and transform') from e
-=======
-        check_is_fitted(self, ['type_columns_', 'X_dtypes_', 'feature_names_'])
-        self._check_X_for_type(X)
-        if (self.X_dtypes_ != X.dtypes).any():
-            raise ValueError(f'Column dtypes were not equal during fit and transform. Fit types: \n'
-                             f'{self.X_dtypes_}\n'
-                             f'transform: \n'
-                             f'{X.dtypes}')
->>>>>>> 6886a55f
 
         transformed_df = X.select_dtypes(include=self.include, exclude=self.exclude)
 
