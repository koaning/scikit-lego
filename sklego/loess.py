import logging
from typing import Union

import numpy as np
import scipy.spatial.distance as distance
from sklearn.base import BaseEstimator, RegressorMixin
from sklearn.linear_model import LinearRegression
from sklearn.neighbors import NearestNeighbors


class LoessRegressor(BaseEstimator, RegressorMixin):
    """
    Lo(w)ess regressor.

    """
    def __init__(self, weighting_method: Union[str, None] = None, span: float = .1):
        super().__init__()

        self.weighting_method = weighting_method
        self.span = span
        self.xs = None
        self.ys = None
        self.logger = logging.getLogger(__name__)

    def fit(self, xs: np.array, ys: np.array):
        """
        Fit the regressor on the data
        :param xs: Input data for the model
        :param ys: Target output data for the model
        :return: The fitted instance
        """
        self.xs = xs
        self.ys = ys

        return self

    def _get_window_indices(self, x: Union[float, np.array]):
        """
        Find and return the indices of the input data points that are closest to
        the given point x. The size of the returned set of indices is determined by the span setting.
        :param x: data point to find closest points to
        :return: List of indices of the data points closest to the requested point
        """
        n_points = int(len(self.xs) * self.span)

        knn = NearestNeighbors(n_neighbors=n_points).fit(self.xs.reshape(-1, 1))

        return knn.kneighbors(x)[1][0]

    def _create_weights(self, x: Union[float, np.array], xs: np.array):
        """

<<<<<<< HEAD
        :param x:
        :param xs:
        :return:
        """
        if self.weighting_method == 'euclidean':
            weights = np.array([distance.euclidean(x, xsi) for xsi in xs])
        else:
            weights = np.ones(xs.shape)
=======
        if self.weighting_method == None:
            weights = None

        elif self.weighting_method == 'euclidean':
>>>>>>> 71bd80b9

            distances = np.array([distance.euclidean(x, xsi) for xsi in xs])

            distances = np.where(distances == 0, 0.1 * distances[distances != 0].min(), distances)

            weights = 1 / distances

            weights = (weights / weights.max()).ravel()

        return weights

    def predict(self, xs: np.array, with_indices: bool = False):
        """

        :param xs:
        :param with_indices:
        :return:
        """
        y_pred = np.array([])

        if with_indices:
            indices = np.array([])

        for x in xs:
<<<<<<< HEAD
            idx_window = self._get_window_indices(x.reshape(-1, 1))

            if with_indices:
                indices = np.append(indices, idx_window)
=======
            x = x = x.reshape(-1, 1)
            idx_list = self._get_window_indices(x)
>>>>>>> 71bd80b9

            X = self.xs[idx_window].reshape(-1, 1)
            y = self.ys[idx_window]

<<<<<<< HEAD
            model = LinearRegression().fit(X, y, sample_weight=self._create_weights(x, X))

            y_pred = np.append(y_pred, model.predict(x.reshape(-1, 1)))

        if with_indices:
            return y_pred, indices
        else:
            return y_pred
=======
            weights = self._create_weights(x, X)

            model = LinearRegression().fit(X, y, sample_weight=weights)

            y_pred = np.append(y_pred, model.predict(x.reshape(-1, 1)))

        return y_pred

>>>>>>> 71bd80b9
<|MERGE_RESOLUTION|>--- conflicted
+++ resolved
@@ -49,30 +49,16 @@
 
     def _create_weights(self, x: Union[float, np.array], xs: np.array):
         """
-
-<<<<<<< HEAD
         :param x:
         :param xs:
         :return:
         """
         if self.weighting_method == 'euclidean':
-            weights = np.array([distance.euclidean(x, xsi) for xsi in xs])
+            distances = np.array([distance.euclidean(x, xsi) for xsi in xs])
+            distances = np.where(distances == 0, 0.1 * distances[distances != 0].min(), distances)
+            weights = 1 / distances
         else:
             weights = np.ones(xs.shape)
-=======
-        if self.weighting_method == None:
-            weights = None
-
-        elif self.weighting_method == 'euclidean':
->>>>>>> 71bd80b9
-
-            distances = np.array([distance.euclidean(x, xsi) for xsi in xs])
-
-            distances = np.where(distances == 0, 0.1 * distances[distances != 0].min(), distances)
-
-            weights = 1 / distances
-
-            weights = (weights / weights.max()).ravel()
 
         return weights
 
@@ -89,20 +75,17 @@
             indices = np.array([])
 
         for x in xs:
-<<<<<<< HEAD
             idx_window = self._get_window_indices(x.reshape(-1, 1))
 
             if with_indices:
                 indices = np.append(indices, idx_window)
-=======
-            x = x = x.reshape(-1, 1)
-            idx_list = self._get_window_indices(x)
->>>>>>> 71bd80b9
+
+            x = x.reshape(-1, 1)
+            idx_window = self._get_window_indices(x)
 
             X = self.xs[idx_window].reshape(-1, 1)
             y = self.ys[idx_window]
 
-<<<<<<< HEAD
             model = LinearRegression().fit(X, y, sample_weight=self._create_weights(x, X))
 
             y_pred = np.append(y_pred, model.predict(x.reshape(-1, 1)))
@@ -110,14 +93,4 @@
         if with_indices:
             return y_pred, indices
         else:
-            return y_pred
-=======
-            weights = self._create_weights(x, X)
-
-            model = LinearRegression().fit(X, y, sample_weight=weights)
-
-            y_pred = np.append(y_pred, model.predict(x.reshape(-1, 1)))
-
-        return y_pred
-
->>>>>>> 71bd80b9
+            return y_pred