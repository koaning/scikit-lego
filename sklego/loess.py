import logging
from typing import Union

import numpy as np
import scipy.spatial.distance as distance
from sklearn.base import BaseEstimator, RegressorMixin
from sklearn.linear_model import LinearRegression
from sklearn.neighbors import NearestNeighbors
from sklearn.utils import check_X_y
from sklearn.utils import check_array
from sklearn.utils.validation import FLOAT_DTYPES
from sklearn.utils.validation import check_is_fitted


class LoessRegressor(BaseEstimator, RegressorMixin):
    """
    Lo(w)ess regressor.

    """

    def __init__(self, weighting_method: str = 'equal', span: float = .1):
        super().__init__()

        self._check_init_inputs(weighting_method, span)

        self.weighting_method = weighting_method
        self.span = span
        self.xs = None
        self.ys = None
        self.dim_ = None
        self.logger = logging.getLogger(__name__)

    def fit(self, X: np.array, y: np.array):
        """
        Fit the regressor on the data by storing the data sorted on the inputs.

        :param X: Array-like object of shape (n_samples, 1), input data for the model.
        :param y: Array-like object of shape (n_samples, 1), target output data for the model
        :return: The fitted instance
        """

        self.xs, self.ys = check_X_y(X, y, estimator=self, dtype=FLOAT_DTYPES)
        self.dim_ = self.xs.shape[1]

        return self

    def predict(self, X: np.array, with_indices: bool = False) -> Union[np.array, np.array]:
        """
        Predict targets using the fitted model
        :param X: Array-like object of shape (n_samples, 1), input data for the model.
        :param with_indices: If set to True, function also returns the indices of the sub-set in the
            train data used for fitting the local model.
        :return: Array-like object of shape (n_samples, 1), predicted target output. If with_indices
            is set to true, a tuple of two array-like objects (y_predictions, indices) is returned
            instead.
        """

        check_is_fitted(self, ['dim_'])
        X = check_array(X)

        y_pred = np.array([])

        if with_indices:
            indices = []

        for x in X:
            idx_window = self._get_window_indices(x.reshape(-1, 1))

            if with_indices:
                indices.append(idx_window)

            x = x.reshape(-1, 1)
            idx_window = self._get_window_indices(x)

<<<<<<< HEAD
            X = self.xs[idx_window].reshape(-1, 1)
            y = self.ys[idx_window]

            model = LinearRegression().fit(X, y, sample_weight=self._create_weights(x, X))
=======
            # Normalize:
            distances = distances/distances.max()

            weights = 1 - distances
>>>>>>> bc4a7745

            y_pred = np.append(y_pred, model.predict(x.reshape(-1, 1)))

        if with_indices:
            return y_pred, indices
        else:
            return y_pred

    @staticmethod
    def _check_init_inputs(weighting_method: str, span: float) -> None:
        """
        Checks if the provided model parameters are valid.

        :param weighting_method: String id of the weighting method to be used. Should be 'euclidean'
            or 'equal'.
        :param span: Float in (0,1]. Sets the fraction of data to use for making local predictions.
            If 1, the full training data set is used.
        """

        if not 0 < span <= 1:
            raise ValueError("Span should be larger than 0 and smaller or equal to 1")

        expected_weighting_methods = ['euclidean', 'equal']

        if weighting_method not in expected_weighting_methods:
            raise ValueError(f"Received unexpected weighting method. "
                             f"Choose one from: {expected_weighting_methods}. "
                             f"If no weighting method is provided, default 'equal' is used.")

    def _get_window_indices(self, x: Union[float, np.array]):
        """
        Find and return the indices of the input data points that are closest to
        the given point x. The size of the returned set of indices is determined
        by the span setting.

        :param x: data point to find closest points to
        :return: List of indices of the data points closest to the requested point
        """

        n_points = int(len(self.xs) * self.span)

        knn = NearestNeighbors(n_neighbors=n_points).fit(self.xs.reshape(-1, 1))

        return knn.kneighbors(x)[1][0]

    def _create_weights(self, x: Union[float, np.array], xs: np.array) -> np.array:
        """
        Create an array that serves as a weight mask for the regressor.

        :param x:
        :param xs:
        :return:
        """

        if self.weighting_method == 'euclidean':
            distances = np.array([distance.euclidean(x, xsi) for xsi in xs])
            distances = np.where(distances == 0, 0.1 * distances[distances != 0].min(), distances)
            weights = 1 / distances
        else:
            weights = np.ones(xs.shape)

        return weights.flatten()<|MERGE_RESOLUTION|>--- conflicted
+++ resolved
@@ -18,7 +18,7 @@
 
     """
 
-    def __init__(self, weighting_method: str = 'equal', span: float = .1):
+    def __init__(self, weighting_method: Union[str, None] = None, span: float = .1):
         super().__init__()
 
         self._check_init_inputs(weighting_method, span)
@@ -69,20 +69,11 @@
             if with_indices:
                 indices.append(idx_window)
 
-            x = x.reshape(-1, 1)
-            idx_window = self._get_window_indices(x)
-
-<<<<<<< HEAD
             X = self.xs[idx_window].reshape(-1, 1)
             y = self.ys[idx_window]
 
-            model = LinearRegression().fit(X, y, sample_weight=self._create_weights(x, X))
-=======
-            # Normalize:
-            distances = distances/distances.max()
-
-            weights = 1 - distances
->>>>>>> bc4a7745
+            weights = self._create_weights(x, X)
+            model = LinearRegression().fit(X, y, sample_weight=weights)
 
             y_pred = np.append(y_pred, model.predict(x.reshape(-1, 1)))
 
@@ -128,7 +119,7 @@
 
         return knn.kneighbors(x)[1][0]
 
-    def _create_weights(self, x: Union[float, np.array], xs: np.array) -> np.array:
+    def _create_weights(self, x: Union[float, np.array], xs: np.array) -> Union[np.array, None]:
         """
         Create an array that serves as a weight mask for the regressor.
 
@@ -139,9 +130,7 @@
 
         if self.weighting_method == 'euclidean':
             distances = np.array([distance.euclidean(x, xsi) for xsi in xs])
-            distances = np.where(distances == 0, 0.1 * distances[distances != 0].min(), distances)
-            weights = 1 / distances
+            return (1 - distances / distances.max()).ravel()
+
         else:
-            weights = np.ones(xs.shape)
-
-        return weights.flatten()+            return None