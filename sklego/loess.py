--- conflicted
+++ resolved
@@ -1,300 +1,5 @@
-<<<<<<< HEAD
-import logging
-from math import floor
+import numpy as np
 
-import matplotlib.pyplot as plt
-import numpy as np
-from sklearn.base import BaseEstimator
-from sklearn.base import TransformerMixin
-from sklearn.linear_model import LinearRegression
-from sklearn.neighbors import NearestNeighbors
-from sklearn.pipeline import Pipeline
-from sklearn.preprocessing import PolynomialFeatures
-
-
-class LoessSmoother(TransformerMixin, BaseEstimator):
-    def __init__(self,
-                 model=None,
-                 n_degree=2,
-                 transformer_type=True,
-                 window_method='fixed',
-                 window_size=2,
-                 step_size=.2,
-                 fraction=.1):
-
-        """
-        Loess Regression. This class implements multiple methods of Loess
-        regression for the single input, single output case. The first main
-        choice to make is if the instance should behave as a transformer or
-        as an estimator.
-
-        In transformer mode, the instance will take each data_point and
-        return it's y value changed according to the Loess regression. Hence,
-        no interpolation is done in between missing datapoints.
-
-        In estimator mode, the instance will create a x_focal_base to evalue
-        the y values for. The created x_focal_base is an equally spaced
-        distance vector between x_min and x_man with distance step_size
-        between elements. Hence, interpolation will happen because of the
-        fixed step sizes.
-
-        The second main choice to make is the windowing method. This
-        determines how the algorithm selects datapoints for each x_focal
-        point to fit a model. Currently three options exist:
-
-        - fixed: the window is created using a fixed distance from the
-        x_focal point in both + and - direction. If this window doesn't yield
-        sufficient datapoints, it falls back to the 'knn_symmetric' window
-        method.
-        - knn: The window is created by taking the n_closest datapoints,
-        determined by the fraction parameter. It doesn't matter if the points
-        are in the + or - direction of x_focal
-        - knn_symmetric: The window is created by taking n_closest/2
-        datapoints in the + and - direction from the x_focal point.
-
-        See http://web.ipac.caltech.edu/staff/fmasci/home/astro_refs/LocalRegressionBook_1999.pdf
-        for theoretical background and more information on
-        Loess regression.
-
-        TODO:
-        - Clean knn_symmetric code
-        - Add tests
-        - Fix sklearn interface
-        - Decide on how to use predict outside of original x_focal_base.
-        - Add function typehints
-        - Include weighted fit
-        - Generalize to multi-input
-        - Iso hand-tune window and step parameters, perform grid_search,
-        store all results and sample from results. Use distribution to
-        get 'line-prediction' and confidence bound around it.
-
-        :param model: Sklearn estimator. Optional to include a sklearn
-            pipeline or model to use
-        :param n_degree: Integer, Select n-th order polynomial for fitting
-        :param transformer_type: Bool, True for instantiating a Transformer,
-            False for an estimator
-        :param window_method: String, Select one of the available methods for
-            windowing
-        :param window_size: Integer, Determine the window size for the 'fixed'
-            window method
-        :param step_size: Float, Determine the step size for the x_focal_base
-            if instantiated as an estimator
-        :param fraction: Float, value between 0 and 1, determines the fraction
-            of datapoints to use as window for the 'knn' and 'knn_symmetric'
-            window method.
-        """
-
-        self.logger = logging.getLogger(__name__)
-
-        self.model = self._init_model(n_degree, model)
-        self.transformer_type = transformer_type
-        self.window_method = self._init_window_method(window_method)
-
-        self.window_size = window_size
-        self.step_size = step_size
-        self.fraction = fraction
-
-        # initialize attributes
-        self.x_focal_base = np.array([])
-        self.y_focal_base = np.array([])
-        self.indices = {}
-        self.model_per_window = np.array([])
-
-    def _init_model(self, n_degree, model):
-        """
-        Initialize the model that will be used for local model fitting. If n_degree is defined,
-        a PolynomalFeatures with degree=n_degree with LinearRegression sklearn pipeline is used.
-
-        The user can also define it's own sklearn pipeline and pass this as the model argument.
-        :param n_degree: Integer, degree for the PolynomialFeatures preprocessor
-        :param model: sklearn-like model or pipeline
-        """
-
-        # TODO: Use argparse mutually_exclusive_group iso if statement?
-        if n_degree and model is None:
-            self.logger.info(f"Creating linear model with polynomial features of degree {model}.\n"
-                             f"NOTE: interaction terms are also included!")
-            return Pipeline([('p_features', PolynomialFeatures(degree=n_degree,
-                                                               include_bias=True,
-                                                               interaction_only=False)),
-                             ('linear', LinearRegression(fit_intercept=True,
-                                                         normalize=False,
-                                                         copy_X=True,
-                                                         n_jobs=2))
-                            ])
-
-        elif not n_degree and model:
-            self.logger.info(f"Using user defined model: {model}")
-            return model
-        else:
-            message = f"Parameters n_degree and model are required mutually exclusive. Choose one."
-            self.logger.error(message)
-            # TODO: Use better Exception?
-            raise ValueError(message)
-
-    def _init_window_method(self, window_method):
-        """
-        Initialize windowing method. See class main docstring for more information.
-        :param window_method: String, method identifier
-        """
-
-        available_window_methods = ['knn', 'knn_symmetric', 'fixed']
-        if window_method in available_window_methods:
-            return window_method
-        else:
-            message = (f"Unrecognized window method. Use one of the following:"
-                       f"\n{available_window_methods}")
-            self.logger.error(message)
-            raise NotImplementedError(message)
-
-    def fit(self, x, y):
-        """
-        Fit the Loess Regression to the data.
-        :param x:
-        :param y:
-        """
-
-        self._get_x_focal_base(x)
-        self._get_window_indices(x)
-        self._fit_model_per_window(x, y)
-
-        return self
-
-    def transform(self, x):
-        """
-        Return the transformed y-values of the data.
-        :param x:
-        """
-
-        if self.transformer_type:
-            return self.y_focal_base
-        else:
-            message = f"Instance not instantiated as transformer. Use predict method."
-            self.logger.error(message)
-            raise RuntimeError(message)
-
-    def predict(self, x):
-        """
-        Predict for new input values. Not yet implemented
-        :param x:
-        """
-
-        if not self.transformer_type:
-            raise NotImplemented("Not yet implemented")
-        else:
-            message = f"Instance instantiated as transformer. Use transform method."
-            self.logger.error(message)
-            raise RuntimeError(message)
-
-    def _get_x_focal_base(self, x):
-        """
-        Define the x_focal_base. Each x_focal point will be used as a point of reference to create
-        a window on and fit a local model. In transformer mode, this is simply the actual data x
-        values. In estimator mode, a base is created from the min and max of the actual data.
-        :param x: np.ndarray like. Input data set
-        :return:
-        """
-
-        if self.transformer_type:
-            self.x_focal_base = np.sort(x)
-            self.logger.info('Creating x basis as a transformer')
-
-        else:
-            self.logger.info('Creating x basis as an estimator')
-            self.x_focal_base = np.array([np.min(x)])
-
-            while self.x_focal_base.max() < np.array(x).max():
-                self.x_focal_base = np.append(self.x_focal_base,
-                                              self.x_focal_base[-1] + self.step_size)
-
-    def _get_window_indices(self, x):
-        """
-        For each x_focal point in x_focal_base, create the window for model fitting.
-        :param x: np.ndarray like. Input data set
-        """
-
-        # TODO: Create generators instead of self.indices list.
-
-        n_points = len(x)*self.fraction
-
-        for index, x_focal in enumerate(self.x_focal_base):
-            self.logger.info(f"Creating data windows using method: {self.window_method}")
-
-            if self.window_method == 'fixed':
-                self._get_fixed_window_indices(index, x_focal, x, self.window_size)
-
-            elif self.window_method == 'knn':
-                self._get_knn_window_indices(index, x_focal, x, n_points)
-
-            elif self.window_method == 'knn_symmetric':
-                self._get_knn_symmetric_indices(index, x_focal, x, n_points)
-
-    def _get_fixed_window_indices(self, index, x_focal, x, n_points):
-        x_indices = np.argwhere(
-            (x > (x_focal - self.window_size)) & (x < (x_focal + self.window_size)))
-
-        # TODO: Improve interpolation
-        if len(x_indices) > 2 * n_points:
-            self.indices[index] = x_indices
-        else:  # If the number of returned indices is too small, resort to knn_symmetric
-            self._get_knn_symmetric_indices(index, x_focal, x, n_points)
-
-    def _get_knn_window_indices(self, index, x_focal, x, n_points):
-        x_focal = np.asarray([x_focal]).reshape(-1, 1)
-
-        knn = NearestNeighbors(n_neighbors=int(n_points)).fit(x.reshape(-1, 1))
-        self.indices[index] = knn.kneighbors(x_focal)[1][0]
-
-    def _get_knn_symmetric_indices(self, index, x_focal, x, n_points):
-
-        low_mask = x < x_focal
-        high_mask = ~low_mask
-
-        x_low = x[low_mask]
-        x_high = x[high_mask]
-
-        x_focal = np.asarray([x_focal]).reshape(-1, 1)
-
-        x_low_indices = np.where(low_mask)[0]
-        x_high_indices = np.where(high_mask)[0]
-
-        if (x_low.size > floor(n_points / 2)) & (x_high.size > floor(n_points / 2)):
-            knn_low = NearestNeighbors(n_neighbors=int(n_points / 2)).fit(x_low.reshape(-1, 1))
-            knn_high = NearestNeighbors(n_neighbors=int(n_points / 2)).fit(x_high.reshape(-1, 1))
-            indices_low_local = knn_low.kneighbors(x_focal)[1][0]
-            indices_high_local = knn_high.kneighbors(x_focal)[1][0]
-
-            indices_low = x_low_indices[indices_low_local]
-            indices_high = x_high_indices[indices_high_local]
-            self.indices[index] = np.concatenate([indices_low, indices_high])
-
-        elif (x_low.size > floor(n_points / 2)) & (not x_high.size > floor(n_points / 2)):
-            knn_low = NearestNeighbors(n_neighbors=int(n_points)).fit(x_low.reshape(-1, 1))
-            indices_low_local = knn_low.kneighbors(x_focal)[1][0]
-            self.indices[index] = x_low_indices[indices_low_local]
-
-        else:
-            knn_high = NearestNeighbors(n_neighbors=int(n_points)).fit(x_high.reshape(-1, 1))
-            indices_high_local = knn_high.kneighbors(x_focal)[1][0]
-            self.indices[index] = x_high_indices[indices_high_local]
-
-    def _fit_model_per_window(self, x, y):
-        """
-        With the created x focal points and accompanying windows, fit per x focal point a model on
-        the local window and predict an y focal using the fitted model.
-        :param x:
-        :param y:
-        """
-        for index in self.indices.keys():
-            x_focal = np.asarray([self.x_focal_base[index]]).reshape(-1, 1)
-            x_window = x[self.indices[index]].reshape(-1, 1)
-            y_window = y[self.indices[index]].reshape(-1, 1)
-
-            # TODO: implement iterative weighted fit
-            model = self.model.fit(x_window, y_window)
-            self.y_focal_base = np.append(self.y_focal_base, model.predict(x_focal))
-            self.model_per_window = np.append(self.model_per_window, model)
-=======
 from sklearn.base import BaseEstimator, RegressorMixin
 from sklearn.linear_model import LinearRegression
 from sklearn.neighbors import NearestNeighbors
@@ -352,5 +57,4 @@
 
             y_pred = np.concat([y_pred, model.predict(x.reshape(-1, 1))])
 
-        return y_pred
->>>>>>> 86d88bd7
+        return y_pred